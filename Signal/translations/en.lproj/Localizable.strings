/* Button text to dismiss missing contacts permission alert */
"AB_PERMISSION_MISSING_ACTION_NOT_NOW" = "Not Now";

/* Action sheet item */
"ACCEPT_NEW_IDENTITY_ACTION" = "Accept New Safety Number";

/* Accessibility label for attachment. */
"ACCESSIBILITY_LABEL_ATTACHMENT" = "Attachment";

/* Accessibility label for audio. */
"ACCESSIBILITY_LABEL_AUDIO" = "Audio";

/* Accessibility label for contact. */
"ACCESSIBILITY_LABEL_CONTACT" = "Contact";

/* Accessibility label for media. */
"ACCESSIBILITY_LABEL_MEDIA" = "Media";

/* Accessibility label for message. */
"ACCESSIBILITY_LABEL_MESSAGE" = "Message";

/* Accessibility label for messages sent by you. */
"ACCESSIBILITY_LABEL_SENDER_SELF" = "You";

/* Accessibility label for stickers. */
"ACCESSIBILITY_LABEL_STICKER" = "Sticker";

/* Label for 'audio call' button in contact view. */
"ACTION_AUDIO_CALL" = "Signal Call";

/* Label for 'invite' button in contact view. */
"ACTION_INVITE" = "Invite to Signal";

/* Label for button that lets you send a message to a contact. */
"ACTION_SEND_MESSAGE" = "Send Message";

/* Label for 'share contact' button. */
"ACTION_SHARE_CONTACT" = "Share Contact";

/* Label for 'video call' button in contact view. */
"ACTION_VIDEO_CALL" = "Video Call";

/* Label for the 'add group member' button. */
"ADD_GROUP_MEMBERS_ACTION_TITLE_1" = "Add Member";

/* Label for the 'add group members' button. */
"ADD_GROUP_MEMBERS_ACTION_TITLE_N" = "Add Members";

/* Format for the message for the 'add group member' confirmation alert.  Embeds {{ the name of the group. }}. */
"ADD_GROUP_MEMBERS_VIEW_CONFIRM_ALERT_MESSAGE_1_FORMAT" = "Add member to “%2$@”?";

/* Format for the message for the 'add group members' confirmation alert.  Embeds {{ %1$@ number of new members, %2$@ name of the group. }}. */
"ADD_GROUP_MEMBERS_VIEW_CONFIRM_ALERT_MESSAGE_N_FORMAT" = "Add %1$@ members to “%2$@”?";

/* Title for the 'add group member' confirmation alert. */
"ADD_GROUP_MEMBERS_VIEW_CONFIRM_ALERT_TITLE_1" = "Add New Member";

/* Title for the 'add group members' confirmation alert. */
"ADD_GROUP_MEMBERS_VIEW_CONFIRM_ALERT_TITLE_N" = "Add New Members";

/* The title for the 'add group members' view. */
"ADD_GROUP_MEMBERS_VIEW_TITLE" = "Add Members";

/* Message shown in conversation view that offers to share your profile with a group. */
"ADD_GROUP_TO_PROFILE_WHITELIST_OFFER" = "Would you like to share your profile with this group?";

/* Message shown in conversation view that offers to add an unknown user to your phone's contacts. */
"ADD_TO_CONTACTS_OFFER" = "Would you like to add this user to your contacts?";

/* Label for button or row which allows users to add to another group. */
"ADD_TO_GROUP" = "Add to Another Group";

/* The button on the 'add to group' confirmation to add the user to the group. */
"ADD_TO_GROUP_ACTION_PROCEED_BUTTON" = "Add to Group";

/* The title on the 'add to group' confirmation action sheet. Embeds {contact name} */
"ADD_TO_GROUP_ACTION_SHEET_MESSAGE_FORMAT" = "Add %@ to this group?";

/* The title on the 'add to group' confirmation action sheet. Embeds {group name} */
"ADD_TO_GROUP_ACTION_SHEET_TITLE_FORMAT" = "Add to %@";

/* A toast on the 'add to group' view indicating the user is already a member. Embeds {contact name} and {group name} */
"ADD_TO_GROUP_ALREADY_MEMBER_TOAST_FORMAT" = "%@ is already a member of %@";

/* The title for the 'add to group' view's recents section */
"ADD_TO_GROUP_RECENTS_TITLE" = "Recent";

/* A toast on the 'add to group' view indicating the user was added. Embeds {contact name} and {group name} */
"ADD_TO_GROUP_SUCCESS_TOAST_FORMAT" = "%@ was added to %@";

/* Title of the 'add to group' view. */
"ADD_TO_GROUP_TITLE" = "Add to Another Group";

/* Message shown in conversation view that offers to share your profile with a user. */
"ADD_USER_TO_PROFILE_WHITELIST_OFFER" = "Would you like to share your profile with this user?";

/* generic button text to acknowledge that the corresponding text was read. */
"ALERT_ACTION_ACKNOWLEDGE" = "Got it";

/* The label for the 'discard' button in alerts and action sheets. */
"ALERT_DISCARD_BUTTON" = "Discard";

/* The label for the 'don't save' button in action sheets. */
"ALERT_DONT_SAVE" = "Don't Save";

/* No comment provided by engineer. */
"ALERT_ERROR_TITLE" = "Error";

/* The label for the 'save' button in action sheets. */
"ALERT_SAVE" = "Save";

/* notification action */
"ANSWER_CALL_BUTTON_TITLE" = "Answer";

/* notification body */
"APN_Message" = "New Message!";

/* Message for the 'app launch failed' alert. */
"APP_LAUNCH_FAILURE_ALERT_MESSAGE" = "Signal can't launch. Please send a debug log to support@signal.org so that we can troubleshoot this issue.";

/* Title for the 'app launch failed' alert. */
"APP_LAUNCH_FAILURE_ALERT_TITLE" = "Error";

/* Error indicating that the app could not launch because the database could not be loaded. */
"APP_LAUNCH_FAILURE_COULD_NOT_LOAD_DATABASE" = "Could Not Load Database";

/* Error indicating that the app could not launch without reverting unknown database migrations. */
"APP_LAUNCH_FAILURE_INVALID_DATABASE_VERSION_MESSAGE" = "Please upgrade to the latest version of Signal.";

/* Error indicating that the app could not launch without reverting unknown database migrations. */
"APP_LAUNCH_FAILURE_INVALID_DATABASE_VERSION_TITLE" = "Unknown Database Version.";

/* Error indicating that the app could not restore transferred data. */
"APP_LAUNCH_FAILURE_RESTORE_FAILED_MESSAGE" = "The data transferred from your old device could not be restored. Please send a debug log to support@signal.org so that we can troubleshoot this issue. If you re-install Signal your message history may be lost.";

/* Error indicating that the app could not restore transferred data. */
"APP_LAUNCH_FAILURE_RESTORE_FAILED_TITLE" = "Could Not Complete Transfer";

/* Text prompting user to edit their profile name. */
"APP_SETTINGS_EDIT_PROFILE_NAME_PROMPT" = "Enter your name";

/* Label for the 'dismiss' button in the 'new app version available' alert. */
"APP_UPDATE_NAG_ALERT_DISMISS_BUTTON" = "Not Now";

/* Message format for the 'new app version available' alert. Embeds: {{The latest app version number}} */
"APP_UPDATE_NAG_ALERT_MESSAGE_FORMAT" = "Version %@ is now available in the App Store.";

/* Title for the 'new app version available' alert. */
"APP_UPDATE_NAG_ALERT_TITLE" = "A New Version of Signal Is Available";

/* Label for the 'update' button in the 'new app version available' alert. */
"APP_UPDATE_NAG_ALERT_UPDATE_BUTTON" = "Update";

/* Name indicating that the dark theme is enabled. */
"APPEARANCE_SETTINGS_DARK_THEME_NAME" = "Dark";

/* Name indicating that the light theme is enabled. */
"APPEARANCE_SETTINGS_LIGHT_THEME_NAME" = "Light";

/* Name indicating that the system theme is enabled. */
"APPEARANCE_SETTINGS_SYSTEM_THEME_NAME" = "System";

/* Name of application */
"APPLICATION_NAME" = "Signal";

/* Label for the archive button for conversations list view */
"ARCHIVE_ACTION" = "Archive";

/* One-line label indicating the user can add no more text to the attachment caption. */
"ATTACHMENT_APPROVAL_CAPTION_LENGTH_LIMIT_REACHED" = "Caption limit reached.";

/* placeholder text for an empty captioning field */
"ATTACHMENT_APPROVAL_CAPTION_PLACEHOLDER" = "Add a caption…";

/* Title for 'caption' mode of the attachment approval view. */
"ATTACHMENT_APPROVAL_CAPTION_TITLE" = "Caption";

/* Error that outgoing attachments could not be exported. */
"ATTACHMENT_APPROVAL_FAILED_TO_EXPORT" = "Attachment failed to export.";

/* alert text when Signal was unable to save a copy of the attachment to the system photo library */
"ATTACHMENT_APPROVAL_FAILED_TO_SAVE" = "Failed to Save";

/* Format string for file extension label in call interstitial view */
"ATTACHMENT_APPROVAL_FILE_EXTENSION_FORMAT" = "File type: %@";

/* Format string for file size label in call interstitial view. Embeds: {{file size as 'N mb' or 'N kb'}}. */
"ATTACHMENT_APPROVAL_FILE_SIZE_FORMAT" = "Size: %@";

/* toast alert shown after user taps the 'save' button */
"ATTACHMENT_APPROVAL_MEDIA_DID_SAVE" = "Saved";

/* Placeholder text indicating who this attachment will be sent to. Embeds: {{recipient name}} */
"ATTACHMENT_APPROVAL_MESSAGE_TO_FORMAT" = "Message to %@";

/* Label for 'send' button in the 'attachment approval' dialog. */
"ATTACHMENT_APPROVAL_SEND_BUTTON" = "Send";

/* Generic filename for an attachment with no known name */
"ATTACHMENT_DEFAULT_FILENAME" = "Attachment";

/* Status label when an attachment download has failed. */
"ATTACHMENT_DOWNLOADING_STATUS_FAILED" = "Download failed. Tap to retry.";

/* The title of the 'attachment error' alert. */
"ATTACHMENT_ERROR_ALERT_TITLE" = "Error Sending Attachment";

/* Attachment error message for image attachments which could not be converted to JPEG */
"ATTACHMENT_ERROR_COULD_NOT_CONVERT_TO_JPEG" = "Unable to convert image.";

/* Attachment error message for video attachments which could not be converted to MP4 */
"ATTACHMENT_ERROR_COULD_NOT_CONVERT_TO_MP4" = "Unable to process video.";

/* Attachment error message for image attachments which cannot be parsed */
"ATTACHMENT_ERROR_COULD_NOT_PARSE_IMAGE" = "Unable to parse image.";

/* Attachment error message for image attachments in which metadata could not be removed */
"ATTACHMENT_ERROR_COULD_NOT_REMOVE_METADATA" = "Unable to remove metadata from image.";

/* Attachment error message for image attachments which could not be resized */
"ATTACHMENT_ERROR_COULD_NOT_RESIZE_IMAGE" = "Unable to resize image.";

/* Attachment error message for attachments whose data exceed file size limits */
"ATTACHMENT_ERROR_FILE_SIZE_TOO_LARGE" = "Attachment is too large.";

/* Attachment error message for attachments with invalid data */
"ATTACHMENT_ERROR_INVALID_DATA" = "Attachment includes invalid content.";

/* Attachment error message for attachments with an invalid file format */
"ATTACHMENT_ERROR_INVALID_FILE_FORMAT" = "Attachment has an invalid file format.";

/* Attachment error message for attachments without any data */
"ATTACHMENT_ERROR_MISSING_DATA" = "Attachment is empty.";

/* Accessibility hint describing what you can do with the attachment button */
"ATTACHMENT_HINT" = "Choose Media to Send";

/* A button to open the camera from the Attachment Keyboard */
"ATTACHMENT_KEYBOARD_CAMERA" = "Camera";

/* A button to select a contact from the Attachment Keyboard */
"ATTACHMENT_KEYBOARD_CONTACT" = "Contact";

/* A button to select a file from the Attachment Keyboard */
"ATTACHMENT_KEYBOARD_FILE" = "File";

/* A button to select a GIF from the Attachment Keyboard */
"ATTACHMENT_KEYBOARD_GIF" = "GIF";

/* A button to select a location from the Attachment Keyboard */
"ATTACHMENT_KEYBOARD_LOCATION" = "Location";

/* A string indicating to the user that they'll be able to send photos from this view once they enable photo access. */
"ATTACHMENT_KEYBOARD_NO_PHOTO_ACCESS" = "Grant access to your photos in settings to send them here.";

/* A string indicating to the user that once they take photos, they'll be able to send them from this view. */
"ATTACHMENT_KEYBOARD_NO_PHOTOS" = "Once you’ve taken photos, you’ll be able to send your recents here.";

/* Accessibility label for attaching photos */
"ATTACHMENT_LABEL" = "Attachment";

/* Alert title when picking a document fails for an unknown reason */
"ATTACHMENT_PICKER_DOCUMENTS_FAILED_ALERT_TITLE" = "Failed to choose document.";

/* Alert body when picking a document fails because user picked a directory/bundle */
"ATTACHMENT_PICKER_DOCUMENTS_PICKED_DIRECTORY_FAILED_ALERT_BODY" = "Please create a compressed archive of this file or directory and try sending that instead.";

/* Alert title when picking a document fails because user picked a directory/bundle */
"ATTACHMENT_PICKER_DOCUMENTS_PICKED_DIRECTORY_FAILED_ALERT_TITLE" = "Unsupported File";

/* Short text label for a audio attachment, used for thread preview and on the lock screen */
"ATTACHMENT_TYPE_AUDIO" = "Audio";

/* Short text label for a file attachment, used for thread preview and on the lock screen */
"ATTACHMENT_TYPE_FILE" = "File";

/* Short text label for a gif attachment, used for thread preview and on the lock screen */
"ATTACHMENT_TYPE_GIF" = "GIF";

/* Short text label for an image attachment, used for thread preview and on the lock screen */
"ATTACHMENT_TYPE_IMAGE" = "Image";

/* Short text label for a photo attachment, used for thread preview and on the lock screen */
"ATTACHMENT_TYPE_PHOTO" = "Photo";

/* Short text label for a video attachment, used for thread preview and on the lock screen */
"ATTACHMENT_TYPE_VIDEO" = "Video";

/* Short text label for a voice message attachment, used for thread preview and on the lock screen */
"ATTACHMENT_TYPE_VOICE_MESSAGE" = "Voice Message";

/* A string indicating that an audio message is playing. */
"AUDIO_ACTIVITY_PLAYBACK_NAME_AUDIO_MESSAGE" = "Audio Message";

/* Accessibility label for placing an audio call */
"AUDIO_CALL_LABEL" = "Audio Call";

/* action sheet button title to enable built in speaker during a call */
"AUDIO_ROUTE_BUILT_IN_SPEAKER" = "Speaker";

/* return to the previous screen */
"BACK_BUTTON" = "Back";

/* Error indicating the backup export could not export the user's data. */
"BACKUP_EXPORT_ERROR_COULD_NOT_EXPORT" = "Backup data could not be exported.";

/* Error indicating that the app received an invalid response from CloudKit. */
"BACKUP_EXPORT_ERROR_INVALID_CLOUDKIT_RESPONSE" = "Invalid Service Response";

/* Indicates that the cloud is being cleaned up. */
"BACKUP_EXPORT_PHASE_CLEAN_UP" = "Cleaning Up Backup";

/* Indicates that the backup export is being configured. */
"BACKUP_EXPORT_PHASE_CONFIGURATION" = "Initializing Backup";

/* Indicates that the database data is being exported. */
"BACKUP_EXPORT_PHASE_DATABASE_EXPORT" = "Exporting Data";

/* Indicates that the backup export data is being exported. */
"BACKUP_EXPORT_PHASE_EXPORT" = "Exporting Backup";

/* Indicates that the backup export data is being uploaded. */
"BACKUP_EXPORT_PHASE_UPLOAD" = "Uploading Backup";

/* Error indicating the backup import could not import the user's data. */
"BACKUP_IMPORT_ERROR_COULD_NOT_IMPORT" = "Backup could not be imported.";

/* Indicates that the backup import is being configured. */
"BACKUP_IMPORT_PHASE_CONFIGURATION" = "Configuring Backup";

/* Indicates that the backup import data is being downloaded. */
"BACKUP_IMPORT_PHASE_DOWNLOAD" = "Downloading Backup Data";

/* Indicates that the backup import data is being finalized. */
"BACKUP_IMPORT_PHASE_FINALIZING" = "Finalizing Backup";

/* Indicates that the backup import data is being imported. */
"BACKUP_IMPORT_PHASE_IMPORT" = "Importing backup.";

/* Indicates that the backup database is being restored. */
"BACKUP_IMPORT_PHASE_RESTORING_DATABASE" = "Restoring Database";

/* Indicates that the backup import data is being restored. */
"BACKUP_IMPORT_PHASE_RESTORING_FILES" = "Restoring Files";

/* Label for the backup restore decision section. */
"BACKUP_RESTORE_DECISION_TITLE" = "Backup Available";

/* Label for the backup restore description. */
"BACKUP_RESTORE_DESCRIPTION" = "Restoring Backup";

/* Label for the backup restore progress. */
"BACKUP_RESTORE_PROGRESS" = "Progress";

/* Label for the backup restore status. */
"BACKUP_RESTORE_STATUS" = "Status";

/* Error shown when backup fails due to an unexpected error. */
"BACKUP_UNEXPECTED_ERROR" = "Unexpected Backup Error";

/* An explanation of the consequences of blocking a group. */
"BLOCK_GROUP_BEHAVIOR_EXPLANATION" = "You will no longer receive messages or updates from this group.";

/* Button label for the 'block' button */
"BLOCK_LIST_BLOCK_BUTTON" = "Block";

/* A format for the 'block group' action sheet title. Embeds the {{group name}}. */
"BLOCK_LIST_BLOCK_GROUP_TITLE_FORMAT" = "Block and Leave the \"%@\" Group?";

/* A format for the 'block user' action sheet title. Embeds {{the blocked user's name or phone number}}. */
"BLOCK_LIST_BLOCK_USER_TITLE_FORMAT" = "Block %@?";

/* Section header for groups that have been blocked */
"BLOCK_LIST_BLOCKED_GROUPS_SECTION" = "Blocked Groups";

/* Section header for users that have been blocked */
"BLOCK_LIST_BLOCKED_USERS_SECTION" = "Blocked Users";

/* Error message indicating that a conversation can't be blocked because they are already blocked. */
"BLOCK_LIST_ERROR_CONVERSATION_ALREADY_IN_BLOCKLIST" = "Group already blocked.";

/* Error message indicating that a user can't be blocked because they are already blocked. */
"BLOCK_LIST_ERROR_USER_ALREADY_IN_BLOCKLIST" = "User already blocked.";

/* Button label for the 'unblock' button */
"BLOCK_LIST_UNBLOCK_BUTTON" = "Unblock";

/* An explanation of what unblocking a contact means. */
"BLOCK_LIST_UNBLOCK_CONTACT_MESSAGE" = "You will be able to message and call each other.";

/* Action sheet body when confirming you want to unblock a group */
"BLOCK_LIST_UNBLOCK_GROUP_BODY" = "Existing members will be able to add you to the group again.";

/* An explanation of what unblocking a group means. */
"BLOCK_LIST_UNBLOCK_GROUP_MESSAGE" = "Group members will be able to add you to this group again.";

/* Action sheet title when confirming you want to unblock a group. */
"BLOCK_LIST_UNBLOCK_GROUP_TITLE" = "Unblock This Group?";

/* A format for the 'unblock conversation' action sheet title. Embeds the {{conversation title}}. */
"BLOCK_LIST_UNBLOCK_TITLE_FORMAT" = "Unblock %@?";

/* A label for the block button in the block list view */
"BLOCK_LIST_VIEW_BLOCK_BUTTON" = "Block";

/* The message format of the 'conversation blocked' alert. Embeds the {{conversation title}}. */
"BLOCK_LIST_VIEW_BLOCKED_ALERT_MESSAGE_FORMAT" = "%@ has been blocked.";

/* The title of the 'user blocked' alert. */
"BLOCK_LIST_VIEW_BLOCKED_ALERT_TITLE" = "User Blocked";

/* The title of the 'group blocked' alert. */
"BLOCK_LIST_VIEW_BLOCKED_GROUP_ALERT_TITLE" = "Group Blocked";

/* The message of the 'You can't block yourself' alert. */
"BLOCK_LIST_VIEW_CANT_BLOCK_SELF_ALERT_MESSAGE" = "You can't block yourself.";

/* The title of the 'You can't block yourself' alert. */
"BLOCK_LIST_VIEW_CANT_BLOCK_SELF_ALERT_TITLE" = "Error";

/* Alert title after unblocking a group or 1:1 chat. Embeds the {{conversation title}}. */
"BLOCK_LIST_VIEW_UNBLOCKED_ALERT_TITLE_FORMAT" = "%@ has been unblocked.";

/* Alert body after unblocking a group. */
"BLOCK_LIST_VIEW_UNBLOCKED_GROUP_ALERT_BODY" = "Existing members can now add you to the group again.";

/* An explanation of the consequences of blocking another user. */
"BLOCK_USER_BEHAVIOR_EXPLANATION" = "Blocked users will not be able to call you or send you messages.";

/* Tooltip highlighting the blur image editing tool. */
"BLUR_TOOLTIP" = "New: Blur faces or draw anywhere to blur.";

/* browse files option from file sharing menu */
"BROWSE_FILES_BUTTON" = "Browse";

/* Label for 'continue' button. */
"BUTTON_CONTINUE" = "Continue";

/* Label for generic done button. */
"BUTTON_DONE" = "Done";

/* Label for the 'next' button. */
"BUTTON_NEXT" = "Next";

/* Label for the 'no' button. */
"BUTTON_NO" = "No";

/* Label for the 'okay' button. */
"BUTTON_OKAY" = "Okay";

/* Button text to enable batch selection mode */
"BUTTON_SELECT" = "Select";

/* Label for the 'submit' button. */
"BUTTON_SUBMIT" = "Submit";

/* Label for the 'yes' button. */
"BUTTON_YES" = "Yes";

/* Label for button that lets users call a contact again. */
"CALL_AGAIN_BUTTON_TITLE" = "Call Again";

/* notification body */
"CALL_AUDIO_INCOMING_NOTIFICATION_BODY" = "📞 Incoming audio call…";

/* notification body */
"CALL_AUDIO_MISSED_NOTIFICATION_BODY" = "📞 Missed audio call";

/* Alert message when calling and permissions for microphone are missing */
"CALL_AUDIO_PERMISSION_MESSAGE" = "You can enable microphone access in the iOS Settings app to make calls and record voice messages in Signal.";

/* Alert title when calling and permissions for microphone are missing */
"CALL_AUDIO_PERMISSION_TITLE" = "Microphone Access Required";

/* notification body */
"CALL_MISSED_BECAUSE_OF_IDENTITY_CHANGE_NOTIFICATION_BODY" = "☎️ Missed call because the caller's safety number changed.";

/* Call setup status label after outgoing call times out */
"CALL_SCREEN_STATUS_NO_ANSWER" = "No Answer";

/* embeds {{Call Status}} in call screen label. For ongoing calls, {{Call Status}} is a seconds timer like 01:23, otherwise {{Call Status}} is a short text like 'Ringing', 'Busy', or 'Failed Call' */
"CALL_STATUS_FORMAT" = "Signal %@";

/* Label for call button for alert offering to call a user. */
"CALL_USER_ALERT_CALL_BUTTON" = "Call";

/* Message format for alert offering to call a user. Embeds {{the user's display name or phone number}}. */
"CALL_USER_ALERT_MESSAGE_FORMAT" = "Would you like to call %@?";

/* Title for alert offering to call a user. */
"CALL_USER_ALERT_TITLE" = "Call?";

/* notification body */
"CALL_VIDEO_INCOMING_NOTIFICATION_BODY" = "📹 Incoming video call…";

/* notification body */
"CALL_VIDEO_MISSED_NOTIFICATION_BODY" = "📹 Missed video call";

/* label for accepting incoming video calls as audio  only */
"CALL_VIEW_ACCEPT_INCOMING_CALL_AUDIO_ONLY_LABEL" = "Answer without video";

/* label for accepting incoming calls */
"CALL_VIEW_ACCEPT_INCOMING_CALL_LABEL" = "Answer";

/* Accessibility label for selection the audio source */
"CALL_VIEW_AUDIO_SOURCE_LABEL" = "Audio";

/* label for declining incoming calls */
"CALL_VIEW_DECLINE_INCOMING_CALL_LABEL" = "Decline";

/* Accessibility label for hang up call */
"CALL_VIEW_HANGUP_LABEL" = "End call";

/* Accessibility label for muting the microphone */
"CALL_VIEW_MUTE_LABEL" = "Mute";

/* Error displayed on the 'call' view when the callee needs to grant permission before we can call them. Embeds {callee short name}. */
"CALL_VIEW_NEED_PERMISSION_ERROR_FORMAT" = "%@ will get a message request from you. You can call once your message request is accepted.";

/* Accessibility label to toggle front- vs. rear-facing camera */
"CALL_VIEW_SWITCH_CAMERA_DIRECTION" = "Switch Camera Direction";

/* Accessibility label to switch to audio only */
"CALL_VIEW_SWITCH_TO_AUDIO_LABEL" = "Switch to audio call";

/* Accessibility label to switch to video call */
"CALL_VIEW_SWITCH_TO_VIDEO_LABEL" = "Switch to video call";

/* notification action */
"CALLBACK_BUTTON_TITLE" = "Call Back";

/* The generic name used for calls if CallKit privacy is enabled */
"CALLKIT_ANONYMOUS_CONTACT_NAME" = "Signal User";

/* Accessibility hint describing what you can do with the camera button */
"CAMERA_BUTTON_HINT" = "Take a picture and then send it";

/* Accessibility label for camera button. */
"CAMERA_BUTTON_LABEL" = "Camera";

/* Message for alert explaining that a user cannot be verified. */
"CANT_VERIFY_IDENTITY_ALERT_MESSAGE" = "This user can't be verified until you've exchanged messages with them.";

/* Title for alert explaining that a user cannot be verified. */
"CANT_VERIFY_IDENTITY_ALERT_TITLE" = "Error";

/* Title for the 'censorship circumvention country' view. */
"CENSORSHIP_CIRCUMVENTION_COUNTRY_VIEW_TITLE" = "Select Country";

/* The label for the 'do not restore backup' button. */
"CHECK_FOR_BACKUP_DO_NOT_RESTORE" = "Do Not Restore";

/* Message for alert shown when the app failed to check for an existing backup. */
"CHECK_FOR_BACKUP_FAILED_MESSAGE" = "Could not determine whether there is a backup that can be restored.";

/* Title for alert shown when the app failed to check for an existing backup. */
"CHECK_FOR_BACKUP_FAILED_TITLE" = "Error";

/* The label for the 'restore backup' button. */
"CHECK_FOR_BACKUP_RESTORE" = "Restore";

/* Error indicating that the app could not determine that user's iCloud account status */
"CLOUDKIT_STATUS_COULD_NOT_DETERMINE" = "Signal could not determine your iCloud account status. Sign in to your iCloud Account in the iOS settings app to backup your Signal data.";

/* Error indicating that user does not have an iCloud account. */
"CLOUDKIT_STATUS_NO_ACCOUNT" = "No iCloud Account. Sign in to your iCloud Account in the iOS settings app to backup your Signal data.";

/* Error indicating that the app was prevented from accessing the user's iCloud account. */
"CLOUDKIT_STATUS_RESTRICTED" = "Signal was denied access your iCloud account for backups. Grant Signal access to your iCloud Account in the iOS settings app to backup your Signal data.";

/* The first of two messages demonstrating the chosen conversation color, by rendering this message in an outgoing message bubble. */
"COLOR_PICKER_DEMO_MESSAGE_1" = "Choose the color of outgoing messages in this chat.";

/* The second of two messages demonstrating the chosen conversation color, by rendering this message in an incoming message bubble. */
"COLOR_PICKER_DEMO_MESSAGE_2" = "Only you will see the color you choose.";

/* Modal Sheet title when picking a conversation color. */
"COLOR_PICKER_SHEET_TITLE" = "Chat Color";

/* Activity Sheet label */
"COMPARE_SAFETY_NUMBER_ACTION" = "Compare with Clipboard";

/* Accessibility hint describing what you can do with the compose button */
"COMPOSE_BUTTON_HINT" = "Select or search for a Signal user to start a chat with.";

/* Accessibility label from compose button. */
"COMPOSE_BUTTON_LABEL" = "Compose";

/* Table section header for contact listing when composing a new message */
"COMPOSE_MESSAGE_CONTACT_SECTION_TITLE" = "Contacts";

/* Table section header for group listing when composing a new message */
"COMPOSE_MESSAGE_GROUP_SECTION_TITLE" = "Groups";

/* Table section header for phone number search when composing a new message */
"COMPOSE_MESSAGE_PHONE_NUMBER_SEARCH_SECTION_TITLE" = "Phone number search";

/* Table section header for username search when composing a new message */
"COMPOSE_MESSAGE_USERNAME_SEARCH_SECTION_TITLE" = "Username search";

/* Multi-line label explaining why compose-screen contact picker is empty. */
"COMPOSE_SCREEN_MISSING_CONTACTS_PERMISSION" = "You can enable contacts access in the iOS Settings app to see which of your contacts are Signal users.";

/* No comment provided by engineer. */
"CONFIRM_ACCOUNT_DESTRUCTION_TEXT" = "This will reset the application by deleting your messages and unregistering you with the server. The app will close after this process is complete.";

/* No comment provided by engineer. */
"CONFIRM_ACCOUNT_DESTRUCTION_TITLE" = "Are you sure you want to delete your account?";

/* No comment provided by engineer. */
"CONFIRM_DELETE_LINKED_DATA_TEXT" = "This will reset the application by deleting all of your messages from this device. You can always link with your phone again, but that will not restore deleted messages. The app will close after this process is complete.";

/* No comment provided by engineer. */
"CONFIRM_DELETE_LINKED_DATA_TITLE" = "Are you sure you want to delete all data?";

/* Alert body */
"CONFIRM_LEAVE_GROUP_DESCRIPTION" = "You will no longer be able to send or receive messages in this group.";

/* Alert title */
"CONFIRM_LEAVE_GROUP_TITLE" = "Do you really want to leave?";

/* Button text */
"CONFIRM_LINK_NEW_DEVICE_ACTION" = "Link New Device";

/* No comment provided by engineer. */
"CONFIRMATION_TITLE" = "Confirm";

/* Label for a contact's postal address. */
"CONTACT_ADDRESS" = "Address";

/* An indicator that a contact or group has been blocked. */
"CONTACT_CELL_IS_BLOCKED" = "Blocked";

/* An indicator that a contact is no longer verified. */
"CONTACT_CELL_IS_NO_LONGER_VERIFIED" = "Not Verified";

/* No comment provided by engineer. */
"CONTACT_DETAIL_COMM_TYPE_INSECURE" = "Unregistered Number";

/* Label for the 'edit name' button in the contact share approval view. */
"CONTACT_EDIT_NAME_BUTTON" = "Edit";

/* Label for a contact's email address. */
"CONTACT_EMAIL" = "Email";

/* Label for the 'city' field of a contact's address. */
"CONTACT_FIELD_ADDRESS_CITY" = "City";

/* Label for the 'country' field of a contact's address. */
"CONTACT_FIELD_ADDRESS_COUNTRY" = "Country";

/* Label for the 'neighborhood' field of a contact's address. */
"CONTACT_FIELD_ADDRESS_NEIGHBORHOOD" = "Neighborhood";

/* Label for the 'pobox' field of a contact's address. */
"CONTACT_FIELD_ADDRESS_POBOX" = "P.O. Box";

/* Label for the 'postcode' field of a contact's address. */
"CONTACT_FIELD_ADDRESS_POSTCODE" = "Postal Code";

/* Label for the 'region' field of a contact's address. */
"CONTACT_FIELD_ADDRESS_REGION" = "Region";

/* Label for the 'street' field of a contact's address. */
"CONTACT_FIELD_ADDRESS_STREET" = "Street";

/* Label for the 'family name' field of a contact. */
"CONTACT_FIELD_FAMILY_NAME" = "Family Name";

/* Label for the 'given name' field of a contact. */
"CONTACT_FIELD_GIVEN_NAME" = "Given Name";

/* Label for the 'middle name' field of a contact. */
"CONTACT_FIELD_MIDDLE_NAME" = "Middle Name";

/* Label for the 'name prefix' field of a contact. */
"CONTACT_FIELD_NAME_PREFIX" = "Prefix";

/* Label for the 'name suffix' field of a contact. */
"CONTACT_FIELD_NAME_SUFFIX" = "Suffix";

/* Label for the 'organization' field of a contact. */
"CONTACT_FIELD_ORGANIZATION" = "Organization";

/* Body for contact permission action sheet */
"CONTACT_PERMISSION_ACTION_SHEET_BODY" = "To see contact names and photos in your chats:";

/* First step for contact permission action sheet */
"CONTACT_PERMISSION_ACTION_SHEET_STEP_ONE" = "Tap “Go to Settings” below";

/* Third step for contact permission action sheet */
"CONTACT_PERMISSION_ACTION_SHEET_STEP_TWO" = "Turn on “Contacts”";

/* Title for contact permission action sheet */
"CONTACT_PERMISSION_ACTION_SHEET_TITLE" = "Turn on Contacts";

/* Snooze action text for contact permission reminder megaphone */
"CONTACT_PERMISSION_NOT_NOW_ACTION" = "Not Now";

/* Action text for contact permission reminder megaphone */
"CONTACT_PERMISSION_REMINDER_MEGAPHONE_ACTION" = "Turn On";

/* Body for contact permission reminder megaphone */
"CONTACT_PERMISSION_REMINDER_MEGAPHONE_BODY" = "See contact names and photos in your chats.";

/* Title for contact permission reminder megaphone */
"CONTACT_PERMISSION_REMINDER_MEGAPHONE_TITLE" = "Turn on Contacts?";

/* Label for a contact's phone number. */
"CONTACT_PHONE" = "Phone";

/* table cell subtitle when contact card has no email */
"CONTACT_PICKER_NO_EMAILS_AVAILABLE" = "No email available.";

/* table cell subtitle when contact card has no known phone number */
"CONTACT_PICKER_NO_PHONE_NUMBERS_AVAILABLE" = "No phone number available.";

/* navbar title for contact picker when sharing a contact */
"CONTACT_PICKER_TITLE" = "Select Contact";

/* Title for the 'Approve contact share' view. */
"CONTACT_SHARE_APPROVAL_VIEW_TITLE" = "Share Contact";

/* Title for the 'edit contact share name' view. */
"CONTACT_SHARE_EDIT_NAME_VIEW_TITLE" = "Edit Name";

/* Error indicating that an invalid contact cannot be shared. */
"CONTACT_SHARE_INVALID_CONTACT" = "Invalid contact.";

/* Error indicating that at least one contact field must be selected before sharing a contact. */
"CONTACT_SHARE_NO_FIELDS_SELECTED" = "No contact fields selected.";

/* Button text to initiate an email to signal support staff */
"CONTACT_SUPPORT" = "Contact Support";

/* Alert body */
"CONTACT_SUPPORT_PROMPT_ERROR_ALERT_BODY" = "Signal was unable to complete your support request.";

/* button text */
"CONTACT_SUPPORT_PROMPT_ERROR_TRY_AGAIN" = "Try Again";

/* Alert body */
"CONTACT_SUPPORT_PROMPT_TO_INCLUDE_DEBUG_LOG_MESSAGE" = "Your debug logs will help us troubleshoot your issue faster. Submitting your logs is optional.";

/* Alert title */
"CONTACT_SUPPORT_PROMPT_TO_INCLUDE_DEBUG_LOG_TITLE" = "Submit Debug Log?";

/* Button text */
"CONTACT_SUPPORT_SUBMIT_WITH_LOG" = "Submit with Debug Log";

/* Button text */
"CONTACT_SUPPORT_SUBMIT_WITHOUT_LOG" = "Submit without Debug Log";

/* Label for 'open address in maps app' button in contact view. */
"CONTACT_VIEW_OPEN_ADDRESS_IN_MAPS_APP" = "Open in Maps";

/* Label for 'open email in email app' button in contact view. */
"CONTACT_VIEW_OPEN_EMAIL_IN_EMAIL_APP" = "Send Email";

/* Indicates that a contact has no name. */
"CONTACT_WITHOUT_NAME" = "Unnamed Contact";

/* Message for the 'conversation delete confirmation' alert. */
"CONVERSATION_DELETE_CONFIRMATION_ALERT_MESSAGE" = "This chat will be deleted from this device.";

/* Title for the 'conversation delete confirmation' alert. */
"CONVERSATION_DELETE_CONFIRMATION_ALERT_TITLE" = "Delete Chat?";

/* Indicates that the user can tap to download this image. */
"CONVERSATION_MEDIA_VIEW_DOWNLOAD_IMAGE" = "Download";

/* Momentarily shown to the user when attempting to select more conversations than is allowed. Embeds {{max number of conversations}} that can be selected. */
"CONVERSATION_PICKER_CAN_SELECT_NO_MORE_CONVERSATIONS" = "You can't select more than %@ chats.";

/* table section header for section containing groups */
"CONVERSATION_PICKER_SECTION_GROUPS" = "Groups";

/* table section header for section containing recent conversations */
"CONVERSATION_PICKER_SECTION_RECENTS" = "Recent Chats";

/* table section header for section containing contacts */
"CONVERSATION_PICKER_SECTION_SIGNAL_CONTACTS" = "People";

/* navbar header */
"CONVERSATION_PICKER_TITLE" = "Choose Recipients";

/* keyboard toolbar label when no messages match the search string */
"CONVERSATION_SEARCH_NO_RESULTS" = "No matches";

/* keyboard toolbar label when exactly 1 message matches the search string */
"CONVERSATION_SEARCH_ONE_RESULT" = "1 match";

/* keyboard toolbar label when more than 1 message matches the search string. Embeds {{number/position of the 'currently viewed' result}} and the {{total number of results}} */
"CONVERSATION_SEARCH_RESULTS_FORMAT" = "%d of %d matches";

/* title for conversation settings screen */
"CONVERSATION_SETTINGS" = "Chat Settings";

/* Label for 'add members' button in conversation settings view. */
"CONVERSATION_SETTINGS_ADD_MEMBERS" = "Add members";

/* Label for 'new contact' button in conversation settings view. */
"CONVERSATION_SETTINGS_ADD_TO_EXISTING_CONTACT" = "Add to Existing Contact";

/* button in conversation settings view. */
"CONVERSATION_SETTINGS_ADD_TO_SYSTEM_CONTACTS" = "Add to System Contacts";

/* Label indicating that only administrators can update the group's attributes: name, avatar, etc. */
"CONVERSATION_SETTINGS_ATTRIBUTES_ACCESS_ADMINISTRATOR" = "Admins";

/* Label indicating that all group members can update the group's attributes: name, avatar, etc. */
"CONVERSATION_SETTINGS_ATTRIBUTES_ACCESS_MEMBER" = "All";

/* Label indicating that no member can update the group's attributes: name, avatar, etc. */
"CONVERSATION_SETTINGS_ATTRIBUTES_ACCESS_NONE" = "Disabled";

/* Footer for the 'attributes access' section in conversation settings view. */
"CONVERSATION_SETTINGS_ATTRIBUTES_ACCESS_SECTION_FOOTER" = "Choose who can edit the group name, photo, and disappearing messages timer.";

/* Footer text for the 'block and leave' section of contact conversation settings view. */
"CONVERSATION_SETTINGS_BLOCK_AND_LEAVE_SECTION_CONTACT_FOOTER" = "You will no longer receive messages or updates from this user.";

/* Footer text for the 'block and leave' section of group conversation settings view. */
"CONVERSATION_SETTINGS_BLOCK_AND_LEAVE_SECTION_FOOTER" = "You will no longer receive messages or updates from this group.";

/* Label for 'block group' action in conversation settings view. */
"CONVERSATION_SETTINGS_BLOCK_GROUP" = "Block Group";

/* Label for 'block user' action in conversation settings view. */
"CONVERSATION_SETTINGS_BLOCK_USER" = "Block User";

/* Navbar title when viewing settings for a 1-on-1 thread */
"CONVERSATION_SETTINGS_CONTACT_INFO_TITLE" = "Contact Info";

/* Label for table cell which leads to picking a new conversation color */
"CONVERSATION_SETTINGS_CONVERSATION_COLOR" = "Chat Color";

/* Label for 'edit attributes access' action in conversation settings view. */
"CONVERSATION_SETTINGS_EDIT_ATTRIBUTES_ACCESS" = "Who Can Edit Group Info";

/* Label for button that sets 'group attributes access' to 'administrators-only'. */
"CONVERSATION_SETTINGS_EDIT_ATTRIBUTES_ACCESS_ALERT_ADMINISTRATORS_BUTTON" = "Only Admins";

/* Description for the 'edit group attributes access' alert. */
"CONVERSATION_SETTINGS_EDIT_ATTRIBUTES_ACCESS_ALERT_DESCRIPTION" = "Choose who can change the group name, photo, and disappearing messages:";

/* Label for button that sets 'group attributes access' to 'members-only'. */
"CONVERSATION_SETTINGS_EDIT_ATTRIBUTES_ACCESS_ALERT_MEMBERS_BUTTON" = "All Members";

/* Label for the 'edit group' button in conversation settings view. */
"CONVERSATION_SETTINGS_EDIT_GROUP" = "Edit";

/* Label for 'edit membership access' action in conversation settings view. */
"CONVERSATION_SETTINGS_EDIT_MEMBERSHIP_ACCESS" = "Who Can Add Members";

/* Label for button that sets 'group membership access' to 'administrators-only'. */
"CONVERSATION_SETTINGS_EDIT_MEMBERSHIP_ACCESS_ALERT_ADMINISTRATORS_BUTTON" = "Only Admins";

/* Description for the 'edit group membership access' alert. */
"CONVERSATION_SETTINGS_EDIT_MEMBERSHIP_ACCESS_ALERT_DESCRIPTION" = "Choose who can add members to this group:";

/* Label for button that sets 'group membership access' to 'members-only'. */
"CONVERSATION_SETTINGS_EDIT_MEMBERSHIP_ACCESS_ALERT_MEMBERS_BUTTON" = "All Members";

/* Label for 'group link' action in conversation settings view. */
"CONVERSATION_SETTINGS_GROUP_LINK" = "Group Link";

/* Label for 'make group admin' button in conversation settings view. */
"CONVERSATION_SETTINGS_MAKE_GROUP_ADMIN_BUTTON" = "Make Admin";

/* Format for title for 'make group admin' confirmation alert. Embeds {user to make an admin}. */
"CONVERSATION_SETTINGS_MAKE_GROUP_ADMIN_TITLE_FORMAT" = "%@ will be able to edit this group and its members.";

/* Label for 'member invites' action in conversation settings view. */
"CONVERSATION_SETTINGS_MEMBER_INVITES" = "Member Invites";

/* Label for 'member requests & invites' action in conversation settings view. */
"CONVERSATION_SETTINGS_MEMBER_REQUESTS_AND_INVITES" = "Member Requests & Invites";

/* Section title of the 'members' section in conversation settings view. */
"CONVERSATION_SETTINGS_MEMBERS_SECTION_TITLE" = "Members";

/* Format for the section title of the 'members' section in conversation settings view. Embeds: {{ the number of group members }}. */
"CONVERSATION_SETTINGS_MEMBERS_SECTION_TITLE_FORMAT" = "%@ Members";

/* label for 'always' option for mention notifications in conversation settings */
"CONVERSATION_SETTINGS_MENTION_MODE_AlWAYS" = "Always Notify";

/* label for 'never' option for mention notifications in conversation settings */
"CONVERSATION_SETTINGS_MENTION_MODE_NEVER" = "Don’t Notify If Muted";

/* Title of the 'mention notification mode' action sheet. */
"CONVERSATION_SETTINGS_MENTION_NOTIFICATION_MODE_ACTION_SHEET_TITLE" = "Receive notifications when you’re mentioned in muted chats?";

/* label for 'mentions' cell in conversation settings */
"CONVERSATION_SETTINGS_MENTIONS_LABEL" = "Mentions";

/* Title of the 'mute this thread' action sheet. */
"CONVERSATION_SETTINGS_MUTE_ACTION_SHEET_TITLE" = "Mute";

/* label for 'mute thread' cell in conversation settings */
"CONVERSATION_SETTINGS_MUTE_LABEL" = "Mute";

/* Indicates that the current thread is not muted. */
"CONVERSATION_SETTINGS_MUTE_NOT_MUTED" = "Not muted";

/* Label for button to mute a thread for a day. */
"CONVERSATION_SETTINGS_MUTE_ONE_DAY_ACTION" = "Mute for one day";

/* Label for button to mute a thread for a hour. */
"CONVERSATION_SETTINGS_MUTE_ONE_HOUR_ACTION" = "Mute for one hour";

/* Label for button to mute a thread for a minute. */
"CONVERSATION_SETTINGS_MUTE_ONE_MINUTE_ACTION" = "Mute for one minute";

/* Label for button to mute a thread for a week. */
"CONVERSATION_SETTINGS_MUTE_ONE_WEEK_ACTION" = "Mute for one week";

/* Label for button to mute a thread for a year. */
"CONVERSATION_SETTINGS_MUTE_ONE_YEAR_ACTION" = "Mute for one year";

/* Indicates that this thread is muted until a given date or time. Embeds {{The date or time which the thread is muted until}}. */
"CONVERSATION_SETTINGS_MUTED_UNTIL_FORMAT" = "until %@";

/* Label for 'new contact' button in conversation settings view. */
"CONVERSATION_SETTINGS_NEW_CONTACT" = "Create New Contact";

/* Label for 'remove from group' button in conversation settings view. */
"CONVERSATION_SETTINGS_REMOVE_FROM_GROUP_BUTTON" = "Remove From Group";

/* Format for title for 'remove from group' confirmation alert. Embeds {user to remove from the group}. */
"CONVERSATION_SETTINGS_REMOVE_FROM_GROUP_TITLE_FORMAT" = "Remove %@ from the group?";

/* Label for 'revoke group admin' button in conversation settings view. */
"CONVERSATION_SETTINGS_REVOKE_GROUP_ADMIN_BUTTON" = "Remove as Admin";

/* Format for title for 'revoke group admin' confirmation alert. Embeds {user to revoke admin status from}. */
"CONVERSATION_SETTINGS_REVOKE_GROUP_ADMIN_TITLE_FORMAT" = "Remove %@ as group admin?";

/* Table cell label in conversation settings which returns the user to the conversation with 'search mode' activated */
"CONVERSATION_SETTINGS_SEARCH" = "Search Chat";

/* Label for 'unblock group' action in conversation settings view. */
"CONVERSATION_SETTINGS_UNBLOCK_GROUP" = "Unblock Group";

/* Label for 'unblock user' action in conversation settings view. */
"CONVERSATION_SETTINGS_UNBLOCK_USER" = "Unblock User";

/* Label for button to unmute a thread. */
"CONVERSATION_SETTINGS_UNMUTE_ACTION" = "Unmute";

/* The alert message if user tries to exit conversation settings view without saving changes. */
"CONVERSATION_SETTINGS_UNSAVED_CHANGES_MESSAGE" = "Would you like to save the changes that you made to this chat?";

/* The alert title if user tries to exit conversation settings view without saving changes. */
"CONVERSATION_SETTINGS_UNSAVED_CHANGES_TITLE" = "Unsaved Changes";

/* Label for 'view all members' button in conversation settings view. */
"CONVERSATION_SETTINGS_VIEW_ALL_MEMBERS" = "View all members";

/* Indicates that user is in the system contacts list. */
"CONVERSATION_SETTINGS_VIEW_IS_SYSTEM_CONTACT" = "This user is in your contacts";

/* Button to confirm that user wants to share their profile with a user or group. */
"CONVERSATION_SETTINGS_VIEW_SHARE_PROFILE" = "Share Profile";

/* Action that shares user profile with a group. */
"CONVERSATION_SETTINGS_VIEW_SHARE_PROFILE_WITH_GROUP" = "Share Your Profile";

/* Action that shares user profile with a user. */
"CONVERSATION_SETTINGS_VIEW_SHARE_PROFILE_WITH_USER" = "Share Your Profile";

/* Message shown in conversation view that offers to add an unknown user to your phone's contacts. */
"CONVERSATION_VIEW_ADD_TO_CONTACTS_OFFER" = "Add to Contacts";

/* button text to delete all items in the current conversation */
"CONVERSATION_VIEW_DELETE_ALL_MESSAGES" = "Delete All";

/* Indicates that the app is loading more messages in this conversation. */
"CONVERSATION_VIEW_LOADING_MORE_MESSAGES" = "Loading More Messages…";

/* Indicator on truncated text messages that they can be tapped to see the entire text message. */
"CONVERSATION_VIEW_OVERSIZE_TEXT_TAP_FOR_MORE" = "Read More";

/* ActionSheet title */
"CORRUPTED_SESSION_DESCRIPTION" = "Resetting your session will allow you to receive future messages from %@, but it will not recover any already corrupted messages.";

/* No comment provided by engineer. */
"COUNTRYCODE_SELECT_TITLE" = "Select Country Code";

/* Title for the 'crop/scale image' dialog. */
"CROP_SCALE_IMAGE_VIEW_TITLE" = "Move and Scale";

/* Subtitle shown while the app is updating its database. */
"DATABASE_VIEW_OVERLAY_SUBTITLE" = "This can take a few minutes.";

/* Title shown while the app is updating its database. */
"DATABASE_VIEW_OVERLAY_TITLE" = "Optimizing Database";

/* Format string for a relative time, expressed as a certain number of hours in the past. Embeds {{The number of hours}}. */
"DATE_HOURS_AGO_FORMAT" = "%@h";

/* Format string for a relative time, expressed as a certain number of minutes in the past. Embeds {{The number of minutes}}. */
"DATE_MINUTES_AGO_FORMAT" = "%@m";

/* The present; the current time. */
"DATE_NOW" = "Now";

/* The current day. */
"DATE_TODAY" = "Today";

/* The day before today. */
"DATE_YESTERDAY" = "Yesterday";

/* Error indicating that the debug logs could not be copied. */
"DEBUG_LOG_ALERT_COULD_NOT_COPY_LOGS" = "Could not copy logs.";

/* Error indicating that the debug logs could not be packaged. */
"DEBUG_LOG_ALERT_COULD_NOT_PACKAGE_LOGS" = "Could not package logs.";

/* Error indicating that a debug log could not be uploaded. */
"DEBUG_LOG_ALERT_ERROR_UPLOADING_LOG" = "Could not upload logs.";

/* Message of the debug log alert. */
"DEBUG_LOG_ALERT_MESSAGE" = "What would you like to do with the link to your debug log?";

/* Error indicating that no debug logs could be found. */
"DEBUG_LOG_ALERT_NO_LOGS" = "Could not find any logs.";

/* Label for the 'Open a Bug Report' option of the debug log alert. */
"DEBUG_LOG_ALERT_OPTION_BUG_REPORT" = "Open a Bug Report";

/* Label for the 'copy link' option of the debug log alert. */
"DEBUG_LOG_ALERT_OPTION_COPY_LINK" = "Copy Link";

/* Label for the 'email debug log' option of the debug log alert. */
"DEBUG_LOG_ALERT_OPTION_EMAIL" = "Email Support";

/* Label for the 'send to self' option of the debug log alert. */
"DEBUG_LOG_ALERT_OPTION_SEND_TO_SELF" = "Send to Self";

/* Label for the 'Share' option of the debug log alert. */
"DEBUG_LOG_ALERT_OPTION_SHARE" = "Share";

/* Title of the debug log alert. */
"DEBUG_LOG_ALERT_TITLE" = "One More Step";

/* Error indicating that the app could not launch the Email app. */
"DEBUG_LOG_COULD_NOT_EMAIL" = "Could not open Email app.";

/* Message of the alert before redirecting to GitHub Issues. */
"DEBUG_LOG_GITHUB_ISSUE_ALERT_MESSAGE" = "The gist link was copied in your clipboard. You are about to be redirected to the GitHub issue list.";

/* Title of the alert before redirecting to GitHub Issues. */
"DEBUG_LOG_GITHUB_ISSUE_ALERT_TITLE" = "GitHub Redirection";

/* Accessibility label for the ? vector asset used to get info about debug logs */
"DEBUG_LOG_INFO_BUTTON" = "Info about debug logs";

/* action sheet body */
"DELETE_ALL_MESSAGES_IN_CONVERSATION_ALERT_BODY" = "Delete all messages in the chat?";

/* button text */
"DELETE_ALL_MESSAGES_IN_CONVERSATION_BUTTON" = "Delete All Messages";

/* action sheet body. Embeds {{number of selected messages}} which will be deleted. */
"DELETE_SELECTED_MESSAGES_IN_CONVERSATION_ALERT_FORMAT" = "Delete %ld Messages?";

/* action sheet body */
"DELETE_SELECTED_SINGLE_MESSAGES_IN_CONVERSATION_ALERT_FORMAT" = "Delete Message?";

/* Label for button that lets users re-register using the same phone number. */
"DEREGISTRATION_REREGISTER_WITH_SAME_PHONE_NUMBER" = "Re-register this phone number";

/* Label warning the user that they have been de-registered. */
"DEREGISTRATION_WARNING" = "Device no longer registered. Your phone number may be registered with Signal on a different device. Tap to re-register.";

/* {{Short Date}} when device last communicated with Signal Server. */
"DEVICE_LAST_ACTIVE_AT_LABEL" = "Last active: %@";

/* {{Short Date}} when device was linked. */
"DEVICE_LINKED_AT_LABEL" = "Linked: %@";

/* Alert title that can occur when viewing device manager. */
"DEVICE_LIST_UPDATE_FAILED_TITLE" = "Failed to update device list.";

/* The stop action of the dialog asking the user if they want to cancel a device transfer */
"DEVICE_TRANSFER_CANCEL_CONFIRMATION_ACTION" = "Stop Transfer";

/* The message of the dialog asking the user if they want to cancel a device transfer */
"DEVICE_TRANSFER_CANCEL_CONFIRMATION_MESSAGE" = "Closing this window will stop the transfer you have in progress, are you sure you want to proceed?";

/* The title of the dialog asking the user if they want to cancel a device transfer */
"DEVICE_TRANSFER_CANCEL_CONFIRMATION_TITLE" = "Stop Transfer?";

/* The explanation for the device transfer 'choice' view */
"DEVICE_TRANSFER_CHOICE_EXPLANATION" = "If you have your old iOS device, you can securely transfer your account and messages to this device.";

/* The explanation for the device transfer 'choice' view when linking a device */
"DEVICE_TRANSFER_CHOICE_LINKED_EXPLANATION" = "If you were previously using Signal on a linked iPad, you can securely transfer your account and messages to this device.";

/* The body for the device transfer 'choice' view 'register' option */
"DEVICE_TRANSFER_CHOICE_REGISTER_BODY" = "Continue without transferring your account and messages";

/* The body for the device transfer 'choice' view 'register' option when linking a device */
"DEVICE_TRANSFER_CHOICE_REGISTER_LINKED_BODY" = "Add this iPad as a new linked device without transferring message history";

/* The title for the device transfer 'choice' view 'register' option when linking a device */
"DEVICE_TRANSFER_CHOICE_REGISTER_LINKED_TITLE" = "Add as New Device";

/* The title for the device transfer 'choice' view 'register' option */
"DEVICE_TRANSFER_CHOICE_REGISTER_TITLE" = "Register without Transferring";

/* The title for the device transfer 'choice' view */
"DEVICE_TRANSFER_CHOICE_TITLE" = "Transfer Account & Messages";

/* The body for the device transfer 'choice' view 'transfer' option */
"DEVICE_TRANSFER_CHOICE_TRANSFER_BODY" = "Transfer your account and message history from your old iOS device";

/* The body for the device transfer 'choice' view 'transfer' option when linking a device */
"DEVICE_TRANSFER_CHOICE_TRANSFER_LINKED_BODY" = "Transfer your account and message history from your old iPad";

/* The title for the device transfer 'choice' view 'transfer' option when linking a device */
"DEVICE_TRANSFER_CHOICE_TRANSFER_LINKED_TITLE" = "Transfer from another iPad";

/* The title for the device transfer 'choice' view 'transfer' option */
"DEVICE_TRANSFER_CHOICE_TRANSFER_TITLE" = "Transfer from iOS Device";

/* A warning for the device transfer 'choice' view indicating you can only have one device registered with your number */
"DEVICE_TRANSFER_CHOICE_WARNING" = "Continuing will disable Signal on other devices currently registered with the same phone number.";

/* An error indicating that we were unable to verify the indentity of the new device to complete the transfer */
"DEVICE_TRANSFER_ERROR_CERTIFICATE_MISMATCH" = "Unable to verify your new device, please try again";

/* An error indicating that something went wrong with the transfer and it could not complete */
"DEVICE_TRANSFER_ERROR_GENERIC" = "The transfer couldn't complete, please ensure your devices are near each other and try again";

/* An error indicating the user must scan this code with a linked device to transfer. */
"DEVICE_TRANSFER_ERROR_MODE_MISMATCH_LINKED" = "To set up this iPad as a linked device, you must scan with your old iPad";

/* An error indicating the user must scan this code with a primary device to transfer. */
"DEVICE_TRANSFER_ERROR_MODE_MISMATCH_PRIMARY" = "To transfer your account, you must scan with your iPhone";

/* An error indicating that the user does not have enough free space on their device to complete the transfer */
"DEVICE_TRANSFER_ERROR_NOT_ENOUGH_SPACE" = "Not enough free space to complete the transfer";

/* An error indicating the user must update their device before trying to transfer. */
"DEVICE_TRANSFER_ERROR_UNSUPPORTED_VERSION" = "Update to the latest version of Signal and try again";

/* The explanation on the action sheet prompting the user if they want to transfer their device. */
"DEVICE_TRANSFER_PROMPT_EXPLANATION" = "Transfer your Signal account to a new iOS device. Make sure your new device is nearby and turned on.";

/* The title on the acttion sheet prompting the user if they want to transfer their device. */
"DEVICE_TRANSFER_PROMPT_TITLE" = "Transfer Account";

/* The explanation for the device transfer qr code view */
"DEVICE_TRANSFER_QRCODE_EXPLANATION" = "Open Signal on your old device, bring it nearby, and make sure Wi-Fi and Bluetooth are enabled on both devices.";

/* The second explanation for the device transfer qr code view */
"DEVICE_TRANSFER_QRCODE_EXPLANATION2" = "Position this QR code in the frame of your other device.";

/* The title for the device transfer qr code view */
"DEVICE_TRANSFER_QRCODE_TITLE" = "Waiting for Other Device...";

/* The explanation on the view that shows receiving progress */
"DEVICE_TRANSFER_RECEIVING_EXPLANATION" = "Keep both devices near each other. Do not turn off either device and keep Signal open. Transfers are end-to-end encrypted.";

/* The title on the view that shows receiving progress */
"DEVICE_TRANSFER_RECEIVING_TITLE" = "Receiving Data";

/* Text indicating that we are connecting to the scanned device */
"DEVICE_TRANSFER_SCANNING_CONNECTING" = "Connecting…";

/* The explanation for the action sheet asking the user to scan the QR code to transfer */
"DEVICE_TRANSFER_SCANNING_EXPLANATION" = "Position the QR code within the circle";

/* The title for the action sheet asking the user to scan the QR code to transfer */
"DEVICE_TRANSFER_SCANNING_TITLE" = "Hold Your New Device Up to the Camera";

/* The explanation on the action sheet that shows transfer progress */
"DEVICE_TRANSFER_TRANSFERRING_EXPLANATION" = "Keep both devices near each other. Do not turn off either device and keep Signal open.";

/* The title on the action sheet that shows transfer progress */
"DEVICE_TRANSFER_TRANSFERRING_TITLE" = "Transferring Data";

/* table cell label in conversation settings */
"DISAPPEARING_MESSAGES" = "Disappearing Messages";

/* Info Message when added to a group which has enabled disappearing messages. Embeds {{time amount}} before messages disappear. See the *_TIME_AMOUNT strings for context. */
"DISAPPEARING_MESSAGES_CONFIGURATION_GROUP_EXISTING_FORMAT" = "Messages in this chat will disappear after %@.";

/* subheading in conversation settings */
"DISAPPEARING_MESSAGES_DESCRIPTION" = "When enabled, messages sent and received in this chat will disappear after they have been seen.";

/* Accessibility hint that contains current timeout information */
"DISAPPEARING_MESSAGES_HINT" = "Currently messages disappear after %@";

/* Accessibility label for disappearing messages */
"DISAPPEARING_MESSAGES_LABEL" = "Disappearing messages settings";

/* Short text to dismiss current modal / actionsheet / screen */
"DISMISS_BUTTON_TEXT" = "Dismiss";

/* Section title for the 'domain fronting country' view. */
"DOMAIN_FRONTING_COUNTRY_VIEW_SECTION_HEADER" = "Censorship Circumvention Location";

/* Alert body for when the user has just tried to edit a contacts after declining to give Signal contacts permissions */
"EDIT_CONTACT_WITHOUT_CONTACTS_PERMISSION_ALERT_BODY" = "You can enable access in the iOS Settings app.";

/* Alert title for when the user has just tried to edit a contacts after declining to give Signal contacts permissions */
"EDIT_CONTACT_WITHOUT_CONTACTS_PERMISSION_ALERT_TITLE" = "Signal Needs Contact Access to Edit Contact Information";

/* The 'clear avatar' button in the 'edit group' view. */
"EDIT_GROUP_CLEAR_AVATAR" = "Remove Photo";

/* The navbar title for the 'update group' view. */
"EDIT_GROUP_DEFAULT_TITLE" = "Edit Group";

/* Error message indicating the a user can't be added to a group. */
"EDIT_GROUP_ERROR_CANNOT_ADD_MEMBER" = "This user can't be added to the group until they upgrade Signal.";

/* Message for 'group full' error alert when a user can't be added to a group. */
"EDIT_GROUP_ERROR_CANNOT_ADD_MEMBER_GROUP_FULL" = "Maximum group size of 100 members reached.";

/* Error message indicating that an avatar image is invalid and cannot be used. */
"EDIT_GROUP_ERROR_INVALID_AVATAR" = "Invalid photo.";

/* Label for the group name in the 'edit group' view. */
"EDIT_GROUP_GROUP_NAME" = "Group Name";

/* The title for the 'update group' button. */
"EDIT_GROUP_UPDATE_BUTTON" = "Update";

/* The alert message if user tries to exit update group view without saving changes. */
"EDIT_GROUP_VIEW_UNSAVED_CHANGES_MESSAGE" = "Would you like to save the changes that you made to this group?";

/* The alert title if user tries to exit update group view without saving changes. */
"EDIT_GROUP_VIEW_UNSAVED_CHANGES_TITLE" = "Unsaved Changes";

/* Short name for edit menu item to copy contents of media message. */
"EDIT_ITEM_COPY_ACTION" = "Copy";

/* body of email sent to contacts when inviting to install Signal. Embeds {{link to install Signal}} and {{link to the Signal home page}} */
"EMAIL_INVITE_BODY" = "Hey,\n\nLately I've been using Signal to keep the chats on my iPhone private. I'd like you to install it too, so we can be confident that only you and I can read our messages or hear our calls.\n\nSignal is available for iPhones and Android. Get it here: %@\n\nSignal works like your existing messaging app. We can send pictures and video, make calls, and start group chats. The best part is, no one else can see any of it, not even the people who make Signal!\n\nYou can read more about Open Whisper Systems, the people who make Signal, here: %@";

/* subject of email sent to contacts when inviting to install Signal */
"EMAIL_INVITE_SUBJECT" = "Let's switch to Signal";

/* Description for the fallback support sheet if user cannot send email */
"EMAIL_SIGNAL_MESSAGE" = "Your device isn't configured to send email. To send a support request, set up email on your device or email support@signal.org";

/* Title for the fallback support sheet if user cannot send email */
"EMAIL_SIGNAL_TITLE" = "Email unavailable";

/* The name for the emoji category 'Activities' */
"EMOJI_CATEGORY_ACTIVITIES_NAME" = "Activities";

/* The name for the emoji category 'Animals & Nature' */
"EMOJI_CATEGORY_ANIMALS_NAME" = "Animals & Nature";

/* The name for the emoji category 'Flags' */
"EMOJI_CATEGORY_FLAGS_NAME" = "Flags";

/* The name for the emoji category 'Food & Drink' */
"EMOJI_CATEGORY_FOOD_NAME" = "Food & Drink";

/* The name for the emoji category 'Objects' */
"EMOJI_CATEGORY_OBJECTS_NAME" = "Objects";

/* The name for the emoji category 'Recents' */
"EMOJI_CATEGORY_RECENTS_NAME" = "Recents";

/* The name for the emoji category 'Smileys & People' */
"EMOJI_CATEGORY_SMILEYSANDPEOPLE_NAME" = "Smileys & People";

/* The name for the emoji category 'Symbols' */
"EMOJI_CATEGORY_SYMBOLS_NAME" = "Symbols";

/* The name for the emoji category 'Travel & Places' */
"EMOJI_CATEGORY_TRAVEL_NAME" = "Travel & Places";

/* Full width label displayed when attempting to compose message */
"EMPTY_CONTACTS_LABEL_LINE1" = "None of your contacts have Signal.";

/* Full width label displayed when attempting to compose message */
"EMPTY_CONTACTS_LABEL_LINE2" = "Why don't you invite someone?";

/* Error indicating that attempt to enable 'two-factor auth' failed. */
"ENABLE_2FA_VIEW_COULD_NOT_ENABLE_2FA" = "Could not enable Registration Lock.";

/* Call setup status label */
"END_CALL_RESPONDER_IS_BUSY" = "Busy";

/* Call setup status label */
"END_CALL_UNCATEGORIZED_FAILURE" = "Call Failed.";

/* Error indicating that the phone's contacts could not be retrieved. */
"ERROR_COULD_NOT_FETCH_CONTACTS" = "Could not access contacts.";

/* Error indicating that 'save video' failed. */
"ERROR_COULD_NOT_SAVE_VIDEO" = "Could not save video.";

/* Generic notice when message failed to send. */
"ERROR_DESCRIPTION_CLIENT_SENDING_FAILURE" = "Failed to send message.";

/* Error indicating that openURL for a mailto: URL failed. */
"ERROR_DESCRIPTION_COULD_NOT_LAUNCH_EMAIL" = "Failed to open email app";

/* Error indicating that a support mailto link could not be created. */
"ERROR_DESCRIPTION_INVALID_SUPPORT_EMAIL" = "Could not create support request";

/* Generic error indicating that log upload failed */
"ERROR_DESCRIPTION_LOG_UPLOAD_FAILED" = "Failed to upload logs.";

/* Error message indicating that message send is disabled due to prekey update failures */
"ERROR_DESCRIPTION_MESSAGE_SEND_DISABLED_PREKEY_UPDATE_FAILURES" = "Unable to send due to stale prekey data.";

/* Error message indicating that message send failed due to block list */
"ERROR_DESCRIPTION_MESSAGE_SEND_FAILED_DUE_TO_BLOCK_LIST" = "Failed to message user because you blocked them.";

/* Generic error used whenever Signal can't contact the server */
"ERROR_DESCRIPTION_NO_INTERNET" = "Signal was unable to connect to the internet. Please try again.";

/* Error indicating that an outgoing message had no valid recipients. */
"ERROR_DESCRIPTION_NO_VALID_RECIPIENTS" = "Message send failed due to a lack of valid recipients.";

/* Error indicating that a socket request failed. */
"ERROR_DESCRIPTION_REQUEST_FAILED" = "Network request failed.";

/* Error indicating that a socket request timed out. */
"ERROR_DESCRIPTION_REQUEST_TIMED_OUT" = "Network request timed out.";

/* Error indicating that a socket response failed. */
"ERROR_DESCRIPTION_RESPONSE_FAILED" = "Invalid response from service.";

/* Error message when attempting to send message */
"ERROR_DESCRIPTION_SENDING_UNAUTHORIZED" = "This device is no longer registered with your phone number. Please reinstall Signal.";

/* Generic server error */
"ERROR_DESCRIPTION_SERVER_FAILURE" = "Server Error. Please try again later.";

/* Worst case generic error message */
"ERROR_DESCRIPTION_UNKNOWN_ERROR" = "An unknown error occurred.";

/* Error message when attempting to send message */
"ERROR_DESCRIPTION_UNREGISTERED_RECIPIENT" = "Contact is not a Signal user.";

/* Error message indicating that attachment download(s) failed. */
"ERROR_MESSAGE_ATTACHMENT_DOWNLOAD_FAILED" = "Attachment download failed.";

/* Error message when unable to receive an attachment because the sending client is too old. */
"ERROR_MESSAGE_ATTACHMENT_FROM_OLD_CLIENT" = "Attachment failure: Ask this contact to send their message again after updating to the latest version of Signal.";

/* No comment provided by engineer. */
"ERROR_MESSAGE_DUPLICATE_MESSAGE" = "Received a duplicate message.";

/* No comment provided by engineer. */
"ERROR_MESSAGE_INVALID_KEY_EXCEPTION" = "The recipient's key is not valid.";

/* No comment provided by engineer. */
"ERROR_MESSAGE_INVALID_MESSAGE" = "Received message was out of sync.";

/* No comment provided by engineer. */
"ERROR_MESSAGE_INVALID_VERSION" = "Received a message that is not compatible with this version.";

/* No comment provided by engineer. */
"ERROR_MESSAGE_NO_SESSION" = "No available session for contact.";

/* Shown when signal users safety numbers changed */
"ERROR_MESSAGE_NON_BLOCKING_IDENTITY_CHANGE" = "Safety number changed.";

/* Shown when signal users safety numbers changed, embeds the user's {{name or phone number}} */
"ERROR_MESSAGE_NON_BLOCKING_IDENTITY_CHANGE_FORMAT" = "Your safety number with %@ has changed.";

/* No comment provided by engineer. */
"ERROR_MESSAGE_UNKNOWN_ERROR" = "An unknown error occurred.";

/* No comment provided by engineer. */
"ERROR_MESSAGE_WRONG_TRUSTED_IDENTITY_KEY" = "Safety number changed.";

/* Error indicating network connectivity problems. */
"ERROR_NETWORK_FAILURE" = "Network Error";

/* Error indicating a send failure due to a delinked application. */
"ERROR_SENDING_DELINKED" = "Your device is no longer linked. Please re-link to send further messages.";

/* Error indicating a send failure due to a deregistered application. */
"ERROR_SENDING_DEREGISTERED" = "Your device is no longer registered. Please re-register to send further messages.";

/* Error indicating a send failure due to an expired application. */
"ERROR_SENDING_EXPIRED" = "Your version of Signal has expired. Please update to send further messages.";

/* Format string for 'unregistered user' error. Embeds {{the unregistered user's name or signal id}}. */
"ERROR_UNREGISTERED_USER_FORMAT" = "Unregistered User: %@";

/* Label notifying the user that the app has expired. */
"EXPIRATION_ERROR" = "Your version of Signal has expired! Tap to update to the most recent version.";

/* Label warning the user that the app will expire soon. */
"EXPIRATION_WARNING_SOON" = "Your version of Signal will expire in %d days. Tap to update to the most recent version.";

/* Label warning the user that the app will expire today. */
"EXPIRATION_WARNING_TODAY" = "Your version of Signal will expire today. Tap to update to the most recent version.";

/* action sheet header when re-sending message which failed because of too many attempts */
"FAILED_SENDING_BECAUSE_RATE_LIMIT" = "Too many failures with this contact. Please try again later.";

/* action sheet header when re-sending message which failed because of untrusted identity keys */
"FAILED_SENDING_BECAUSE_UNTRUSTED_IDENTITY_KEY" = "Your safety number with %@ has recently changed. You may wish to verify before sending this message again.";

/* alert title */
"FAILED_VERIFICATION_TITLE" = "Failed to Verify Safety Number!";

/* Button that marks user as verified after a successful fingerprint scan. */
"FINGERPRINT_SCAN_VERIFY_BUTTON" = "Mark as Verified";

/* No comment provided by engineer. */
"FINGERPRINT_SHRED_KEYMATERIAL_BUTTON" = "Reset Session";

/* Accessibility label for finishing new group */
"FINISH_GROUP_CREATION_LABEL" = "Finish creating group";

/* Label and title for 'contact forwarding' views. */
"FORWARD_CONTACT" = "Forward Contact";

/* Label and title for 'message forwarding' views. */
"FORWARD_MESSAGE" = "Forward Message";

/* Label indicating media gallery is empty */
"GALLERY_TILES_EMPTY_GALLERY" = "You don't have any media in this chat.";

/* Label indicating loading is in progress */
"GALLERY_TILES_LOADING_MORE_RECENT_LABEL" = "Loading Newer Media…";

/* Label indicating loading is in progress */
"GALLERY_TILES_LOADING_OLDER_LABEL" = "Loading Older Media…";

/* A label for generic attachments. */
"GENERIC_ATTACHMENT_LABEL" = "Attachment";

/* Error displayed when there is a failure fetching a GIF from the remote service. */
"GIF_PICKER_ERROR_FETCH_FAILURE" = "Failed to fetch the requested GIF. Please verify you are online.";

/* Generic error displayed when picking a GIF */
"GIF_PICKER_ERROR_GENERIC" = "An unknown error occurred.";

/* Shown when selected GIF couldn't be fetched */
"GIF_PICKER_FAILURE_ALERT_TITLE" = "Unable to Choose GIF";

/* Alert message shown when user tries to search for GIFs without entering any search terms. */
"GIF_PICKER_VIEW_MISSING_QUERY" = "Please enter your search.";

/* Title for the 'GIF picker' dialog. */
"GIF_PICKER_VIEW_TITLE" = "GIF Search";

/* Indicates that an error occurred while searching. */
"GIF_VIEW_SEARCH_ERROR" = "Error. Tap to Retry.";

/* Indicates that the user's search had no results. */
"GIF_VIEW_SEARCH_NO_RESULTS" = "No Results.";

/* Placeholder text for the search field in GIF view */
"GIF_VIEW_SEARCH_PLACEHOLDER_TEXT" = "Enter your search";

/* Turn on permission view 'go to settings' button */
"GO_TO_SETTINGS_BUTTON" = "Go to Settings";

/* Body message of notification shown during GRDB migration indicating that user may need to open app to view their content. */
"GRDB_MIGRATION_NOTIFICATION_BODY" = "This version of Signal includes database optimizations and performance improvements. You may need to open the app to complete the process.";

/* Title of notification shown during GRDB migration indicating that user may need to open app to view their content. */
"GRDB_MIGRATION_NOTIFICATION_TITLE" = "Optimizing Database";

/* Message indicating that the access to the group's attributes was changed by the local user. Embeds {{new access level}}. */
"GROUP_ACCESS_ATTRIBUTES_UPDATED_BY_LOCAL_USER_FORMAT" = "You changed who can edit group info to “%@“.";

/* Message indicating that the access to the group's attributes was changed by a remote user. Embeds {{ %1$@ user who changed the access, %2$@ new access level}}. */
"GROUP_ACCESS_ATTRIBUTES_UPDATED_BY_REMOTE_USER_FORMAT" = "%1$@ changed who can edit group info to “%2$@“.";

/* Message indicating that the access to the group's attributes was changed. Embeds {{new access level}}. */
"GROUP_ACCESS_ATTRIBUTES_UPDATED_FORMAT" = "Group info can be changed by “%@“.";

/* Description of the 'admins only' access level. */
"GROUP_ACCESS_LEVEL_ADMINISTRATORS" = "Admins Only";

/* Description of the 'all users' access level. */
"GROUP_ACCESS_LEVEL_ANY" = "Any User";

/* Description of the 'all members' access level. */
"GROUP_ACCESS_LEVEL_MEMBER" = "All Members";

/* Description of the 'unknown' access level. */
"GROUP_ACCESS_LEVEL_UNKNOWN" = "Unknown";

/* Description of the 'unsatisfiable' access level. */
"GROUP_ACCESS_LEVEL_UNSATISFIABLE" = "Disabled";

/* Message indicating that the access to the group's members was changed by the local user. Embeds {{new access level}}. */
"GROUP_ACCESS_MEMBERS_UPDATED_BY_LOCAL_USER_FORMAT" = "You changed who can edit group membership to “%@“.";

/* Message indicating that the access to the group's members was changed by a remote user. Embeds {{ %1$@ user who changed the access, %2$@ new access level}}. */
"GROUP_ACCESS_MEMBERS_UPDATED_BY_REMOTE_USER_FORMAT" = "%1$@ changed who can edit group membership to “%2$@“.";

/* Message indicating that the access to the group's members was changed. Embeds {{new access level}}. */
"GROUP_ACCESS_MEMBERS_UPDATED_FORMAT" = "Group membership can be changed by “%@“.";

<<<<<<< HEAD
/* Button to join an ongoing group call */
"GROUP_CALL_JOIN_BUTTON" = "Join Call";

/* String indicating how many people are current in the call */
"GROUP_CALL_MANY_IN_THIS_CALL_FORMAT" = "In this call · %ld people";

/* Text explaining that there are three or more people in the group call. Embeds {member name} */
"GROUP_CALL_MANY_PEOPLE_HERE_FORMAT" = "%@, %@, and %ld others are in this call";

/* Text explaining that you are the only person currently in the group call */
"GROUP_CALL_NO_ONE_HERE" = "No one else is here";

/* String indicating one person is currently in the call */
"GROUP_CALL_ONE_IN_THIS_CALL" = "In this call · 1 person";

/* Text explaining that there is one person in the group call. Embeds {member name} */
"GROUP_CALL_ONE_PERSON_HERE_FORMAT" = "%@ is in this call";

/* Button to start a group call */
"GROUP_CALL_START_BUTTON" = "Start Call";

/* Text explaining that there are two people in the group call. Embeds {member name} */
"GROUP_CALL_TWO_PEOPLE_HERE_FORMAT" = "%@ and %@ are in this call";
=======
/* Message indicating that a feature can only be used by group admins. */
"GROUP_ADMIN_ONLY_WARNING" = "Only admins can change this option.";
>>>>>>> 2cf97ed4

/* Message indicating that group was created by the local user. */
"GROUP_CREATED_BY_LOCAL_USER" = "You created the group.";

/* Message indicating that group was created by another user. Embeds {{remote user name}}. */
"GROUP_CREATED_BY_REMOTE_USER_FORMAT" = "%@ added you to the group.";

/* Message indicating that group was created by an unknown user. */
"GROUP_CREATED_BY_UNKNOWN_USER" = "Group was created.";

/* Message shown in conversation view that indicates there were issues with group creation. */
"GROUP_CREATION_FAILED" = "Not all members could be added to the group. Tap to retry.";

/* Message indicating that 1 invalid invite was added to the group. */
"GROUP_INVALID_INVITES_ADDED_1" = "An invalid invite was added.";

/* Message indicating that 1 invalid invite was added by the local user. */
"GROUP_INVALID_INVITES_ADDED_BY_LOCAL_USER_1" = "You added an invalid invite.";

/* Message indicating that multiple invalid invites were added by the local user. */
"GROUP_INVALID_INVITES_ADDED_BY_LOCAL_USER_N" = "You added invalid invites.";

/* Message indicating that 1 invalid invite was added by another user. Embeds {{remote user name}}. */
"GROUP_INVALID_INVITES_ADDED_BY_REMOTE_USER_FORMAT_1" = "%@ added an invalid invite.";

/* Message indicating that multiple invalid invites were added by another user. Embeds {{remote user name}}. */
"GROUP_INVALID_INVITES_ADDED_BY_REMOTE_USER_FORMAT_N" = "%@ added invalid invites.";

/* Message indicating that multiple invalid invites were added to the group. */
"GROUP_INVALID_INVITES_ADDED_N" = "Invalid invites were added.";

/* Message indicating that 1 invalid invite was revoked. */
"GROUP_INVALID_INVITES_REMOVED_1" = "An invalid invite was revoked.";

/* Message indicating that 1 invalid invite was revoked by the local user. */
"GROUP_INVALID_INVITES_REMOVED_BY_LOCAL_USER_1" = "You revoked an invalid invite.";

/* Message indicating that multiple invalid invites were revoked by the local user. */
"GROUP_INVALID_INVITES_REMOVED_BY_LOCAL_USER_N" = "You revoked invalid invites.";

/* Message indicating that 1 invalid invite was revoked by another user. Embeds {{remote user name}}. */
"GROUP_INVALID_INVITES_REMOVED_BY_REMOTE_USER_FORMAT_1" = "%@ revoked an invalid invite.";

/* Message indicating that multiple invalid invites were revoked by another user. Embeds {{remote user name}}. */
"GROUP_INVALID_INVITES_REMOVED_BY_REMOTE_USER_FORMAT_N" = "%@ revoked invalid invites.";

/* Message indicating that multiple invalid invites were revoked. */
"GROUP_INVALID_INVITES_REMOVED_N" = "Invalid invites were revoked.";

/* Message indicating that the group invite link was disabled. */
"GROUP_INVITE_LINK_DISABLED" = "The group link was turned off.";

/* Message indicating that the group invite link was disabled by the local user. */
"GROUP_INVITE_LINK_DISABLED_BY_LOCAL_USER" = "You turned off the group link.";

/* Message indicating that the group invite link was disabled by a remote user. Embeds {{ user who disabled the group invite link }}. */
"GROUP_INVITE_LINK_DISABLED_BY_REMOTE_USER_FORMAT" = "%@ turned off the group link.";

/* Message indicating that the group invite link was enabled. */
"GROUP_INVITE_LINK_ENABLED_WITH_APPROVAL" = "The group link was turned on with admin approval on.";

/* Message indicating that the group invite link was enabled by the local user. */
"GROUP_INVITE_LINK_ENABLED_WITH_APPROVAL_BY_LOCAL_USER" = "You turned on the group link with admin approval on.";

/* Message indicating that the group invite link was enabled by a remote user. Embeds {{ user who enabled the group invite link }}. */
"GROUP_INVITE_LINK_ENABLED_WITH_APPROVAL_BY_REMOTE_USER_FORMAT" = "%@ turned on the group link with admin approval on.";

/* Message indicating that the group invite link was enabled. */
"GROUP_INVITE_LINK_ENABLED_WITHOUT_APPROVAL" = "The group link was turned on with admin approval off.";

/* Message indicating that the group invite link was enabled by the local user. */
"GROUP_INVITE_LINK_ENABLED_WITHOUT_APPROVAL_BY_LOCAL_USER" = "You turned on the group link with admin approval off.";

/* Message indicating that the group invite link was enabled by a remote user. Embeds {{ user who enabled the group invite link }}. */
"GROUP_INVITE_LINK_ENABLED_WITHOUT_APPROVAL_BY_REMOTE_USER_FORMAT" = "%@ turned on the group link with admin approval off.";

/* Message indicating that the group invite link was reset. */
"GROUP_INVITE_LINK_RESET" = " The group link was reset.";

/* Message indicating that the group invite link was reset by the local user. */
"GROUP_INVITE_LINK_RESET_BY_LOCAL_USER" = "You reset the group link.";

/* Message indicating that the group invite link was reset by a remote user. Embeds {{ user who reset the group invite link }}. */
"GROUP_INVITE_LINK_RESET_BY_REMOTE_USER_FORMAT" = "%@ reset the group link.";

/* Message indicating that the group invite link was set to not require approval. */
"GROUP_INVITE_LINK_SET_TO_NOT_REQUIRE_APPROVAL" = "Admin approval was turned off for the group link.";

/* Message indicating that the group invite link was set to not require approval by the local user. */
"GROUP_INVITE_LINK_SET_TO_NOT_REQUIRE_APPROVAL_BY_LOCAL_USER" = "You turned off admin approval for the group link.";

/* Message indicating that the group invite link was set to not require approval by a remote user. Embeds {{ user who set the group invite link to not require approval }}. */
"GROUP_INVITE_LINK_SET_TO_NOT_REQUIRE_APPROVAL_BY_REMOTE_USER_FORMAT" = "%@ turned off admin approval for the group link.";

/* Message indicating that the group invite link was set to require approval. */
"GROUP_INVITE_LINK_SET_TO_REQUIRE_APPROVAL" = "Admin approval was turned on for the group link.";

/* Message indicating that the group invite link was set to require approval by the local user. */
"GROUP_INVITE_LINK_SET_TO_REQUIRE_APPROVAL_BY_LOCAL_USER" = "You turned on admin approval for the group link.";

/* Message indicating that the group invite link was set to require approval by a remote user. Embeds {{ user who set the group invite link to require approval }}. */
"GROUP_INVITE_LINK_SET_TO_REQUIRE_APPROVAL_BY_REMOTE_USER_FORMAT" = "%@ turned on admin approval for the group link.";

/* Format for the message for an alert indicating that a member was invited to a group. Embeds: {{ the number of invites sent. }} */
"GROUP_INVITES_SENT_ALERT_MESSAGE_1_FORMAT" = "%@ can’t be automatically added to this group by you. They’ve been invited to join, and won’t see any group messages until they accept.";

/* Title for an alert indicating that a member was invited to a group. */
"GROUP_INVITES_SENT_ALERT_TITLE_1" = "Invitation Sent";

/* Format for the title for an alert indicating that some members were invited to a group. Embeds: {{ the number of invites sent. }} */
"GROUP_INVITES_SENT_ALERT_TITLE_N_FORMAT" = "%@ Invitations Sent";

/* Message for an alert indicating that some members were invited to a group. */
"GROUP_INVITES_SENT_ALERT_TITLE_N_MESSAGE" = "These users can’t be automatically added to this group by you. They’ve been invited to join, and won’t see any group messages until they accept.";

/* The title for the 'group invites' view. */
"GROUP_INVITES_VIEW_TITLE" = "Member Invites";

/* Subtitle indicating that the group invite link has expired in the 'group invite link' action sheet. */
"GROUP_LINK_ACTION_SHEET_VIEW_EXPIRED_LINK_SUBTITLE" = "This group link is no longer valid.";

/* Title indicating that the group invite link has expired in the 'group invite link' action sheet. */
"GROUP_LINK_ACTION_SHEET_VIEW_EXPIRED_LINK_TITLE" = "Can’t join group";

/* Indicator for group conversations in the 'group invite link' action sheet. */
"GROUP_LINK_ACTION_SHEET_VIEW_GROUP_INDICATOR" = "Group";

/* Label for the 'join' button in the 'group invite link' action sheet. */
"GROUP_LINK_ACTION_SHEET_VIEW_JOIN_BUTTON" = "Join";

/* Label indicating that the group info is being loaded in the 'group invite link' action sheet. */
"GROUP_LINK_ACTION_SHEET_VIEW_LOADING_TITLE" = "Loading…";

/* Message text for the 'group invite link' action sheet. */
"GROUP_LINK_ACTION_SHEET_VIEW_MESSAGE" = "Do you want to join this group and share your name and photo with its members?";

/* Error message the attempt to request to join the group failed due to network connectivity. */
"GROUP_LINK_COULD_NOT_REQUEST_TO_JOIN_GROUP_DUE_TO_NETWORK_ERROR_MESSAGE" = "Please check if you are online and try again.";

/* Error message the attempt to request to join the group failed. */
"GROUP_LINK_COULD_NOT_REQUEST_TO_JOIN_GROUP_ERROR_MESSAGE" = "Please try again.";

/* Message for the 'invalid group invite link' alert. */
"GROUP_LINK_INVALID_GROUP_INVITE_LINK_ERROR_MESSAGE" = "This is not a valid group link. Make sure the entire link is intact and correct before attempting to join.";

/* Title for the 'invalid group invite link' alert. */
"GROUP_LINK_INVALID_GROUP_INVITE_LINK_ERROR_TITLE" = "Invalid Link";

/* Indicator that a group invite link has expired. */
"GROUP_LINK_INVITE_LINK_IS_EXPIRED" = "Link is no longer valid";

/* Button to join a group from a group link. */
"GROUP_LINK_JOIN_GROUP_BUTTON" = "Join Group";

/* Error message indicating that the local user does not support groups v2. */
"GROUP_LINK_LOCAL_USER_DOES_NOT_SUPPORT_GROUPS_V2_ERROR_MESSAGE" = "Update Signal on this device to join this group.";

/* Description text in the 'group link QR code' view. */
"GROUP_LINK_QR_CODE_VIEW_DESCRIPTION" = "People who scan this code will be able to join your group. Admins will still need to approve new members if you have that setting turned on.";

/* Label for the 'share code' button in the 'group link QR code' view. */
"GROUP_LINK_QR_CODE_VIEW_SHARE_CODE_BUTTON" = "Share Code";

/* The title for the 'group link QR code' view. */
"GROUP_LINK_QR_CODE_VIEW_TITLE" = "QR Code";

/* Label for the 'approve new members' switch in the 'group link' view. */
"GROUP_LINK_VIEW_APPROVE_NEW_MEMBERS_SWITCH" = "Approve New Members";

/* Label for the 'copy link' button in the 'group link' view. */
"GROUP_LINK_VIEW_COPY_LINK" = "Copy Link";

/* Label for the 'enable group link' switch in the 'group link' view. */
"GROUP_LINK_VIEW_ENABLE_GROUP_LINK_SWITCH" = "Group Link";

/* Title for the 'manage and share' section of the 'group link' view. */
"GROUP_LINK_VIEW_MANAGE_AND_SHARE_SECTION_TITLE" = "Manage and Share";

/* Footer for the 'member requests' section of the 'group link' view. */
"GROUP_LINK_VIEW_MEMBER_REQUESTS_SECTION_FOOTER" = "Require an admin to approve new members joining via the group link.";

/* Title for the 'member requests' section of the 'group link' view. */
"GROUP_LINK_VIEW_MEMBER_REQUESTS_SECTION_TITLE" = "Member Requests";

/* Label for the 'reset link' button in the 'group link' view. */
"GROUP_LINK_VIEW_RESET_LINK" = "Reset Link";

/* Title for the 'confirm reset link' alert in the 'group link' view. */
"GROUP_LINK_VIEW_RESET_LINK_CONFIRM_ALERT_TITLE" = "Are you sure you want to reset the group link? People will no longer be able to join the group using the current link.";

/* Label for the 'share link' button in the 'group link' view. */
"GROUP_LINK_VIEW_SHARE_LINK" = "Share";

/* Label for the 'share group link via iOS sharing UI' button in the 'group link' view. */
"GROUP_LINK_VIEW_SHARE_LINK_VIA_IOS_SHARING" = "Share";

/* Label for the 'share group link via QR code' button in the 'group link' view. */
"GROUP_LINK_VIEW_SHARE_LINK_VIA_QR_CODE" = "QR Code";

/* Label for the 'share group link via Signal' button in the 'group link' view. */
"GROUP_LINK_VIEW_SHARE_LINK_VIA_SIGNAL" = "Share via Signal";

/* Message for the 'share group link' action sheet in the 'group link' view. */
"GROUP_LINK_VIEW_SHARE_SHEET_MESSAGE" = "Anyone with this link can join the group, or send a request to join. Share it with people you trust.";

/* The title for the 'group link' view. */
"GROUP_LINK_VIEW_TITLE" = "Group Link";

/* Message indicating that the local user was added to the group by another user. Embeds {{remote user name}}. */
"GROUP_LOCAL_USER_ADDED_TO_GROUP_BY_REMOTE_USER_FORMAT" = "%@ added you.";

/* Message indicating that the local user was granted administrator role. */
"GROUP_LOCAL_USER_GRANTED_ADMINISTRATOR" = "You are now an admin.";

/* Message indicating that the local user was granted administrator role by another user. Embeds {{remote user name}}. */
"GROUP_LOCAL_USER_GRANTED_ADMINISTRATOR_BY_REMOTE_USER_FORMAT" = "%@ made you an admin.";

/* Message indicating that the local user accepted an invite to the group. */
"GROUP_LOCAL_USER_INVITE_ACCEPTED" = "You accepted an invitation to the group.";

/* Message indicating that the local user accepted an invite to the group. Embeds {{user who invited the local user}}. */
"GROUP_LOCAL_USER_INVITE_ACCEPTED_FORMAT" = "You accepted an invitation to the group from %@.";

/* Message indicating that the local user declined an invite to the group. */
"GROUP_LOCAL_USER_INVITE_DECLINED_BY_LOCAL_USER" = "You declined an invitation to the group.";

/* Message indicating that the local user declined an invite to the group. Embeds {{user who invited the local user}}. */
"GROUP_LOCAL_USER_INVITE_DECLINED_FORMAT" = "You declined an invitation to the group from %@.";

/* Message indicating that the local user's invite was revoked by another user. Embeds {{remote user name}}. */
"GROUP_LOCAL_USER_INVITE_REVOKED_BY_REMOTE_USER_FORMAT" = "%@ revoked your invitation to the group.";

/* Message indicating that the local user's invite was revoked by an unknown user. */
"GROUP_LOCAL_USER_INVITE_REVOKED_BY_UNKNOWN_USER" = "Your invitation to the group was revoked.";

/* Message indicating that the local user was invited to the group by another user. Embeds {{remote user name}}. */
"GROUP_LOCAL_USER_INVITED_BY_REMOTE_USER_FORMAT" = "%@ invited you.";

/* Message indicating that the local user was invited to the group. */
"GROUP_LOCAL_USER_INVITED_TO_THE_GROUP" = "You were invited to the group.";

/* Message indicating that the local user has joined the group. */
"GROUP_LOCAL_USER_JOINED_THE_GROUP" = "You joined the group.";

/* Message indicating that the local user has joined the group. */
"GROUP_LOCAL_USER_JOINED_THE_GROUP_VIA_GROUP_INVITE_LINK" = "You joined the group via the group link.";

/* Message indicating that the local user was removed from the group by another user. Embeds {{remote user name}}. */
"GROUP_LOCAL_USER_REMOVED_BY_REMOTE_USER_FORMAT" = "%@ removed you.";

/* Message indicating that the local user was removed from the group by an unknown user. */
"GROUP_LOCAL_USER_REMOVED_BY_UNKNOWN_USER" = "You were removed from the group.";

/* Message indicating that the local user's request to join the group was approved by another user. Embeds {{ %@ the name of the user who approved the reuqest }}. */
"GROUP_LOCAL_USER_REQUEST_APPROVED_BY_REMOTE_USER_FORMAT" = "%@ approved your request to join the group.";

/* Message indicating that the local user cancelled their request to join the group. */
"GROUP_LOCAL_USER_REQUEST_CANCELLED_BY_LOCAL_USER" = "You canceled your request to join the group.";

/* Message indicating that the local user's request to join the group was rejected. */
"GROUP_LOCAL_USER_REQUEST_REJECTED" = "Your request to join the group was denied.";

/* Message indicating that the local user requested to join the group. */
"GROUP_LOCAL_USER_REQUESTED_TO_JOIN_TO_THE_GROUP" = "You sent a request to join the group.";

/* Message indicating that the local user had their administrator role revoked. */
"GROUP_LOCAL_USER_REVOKED_ADMINISTRATOR" = "Your admin privileges were revoked.";

/* Message indicating that the local user had their administrator role revoked by another user. Embeds {{remote user name}}. */
"GROUP_LOCAL_USER_REVOKED_ADMINISTRATOR_BY_REMOTE_USER_FORMAT" = "%@ revoked your admin privileges.";

/* Message indicating that the local user was added to the group. */
"GROUP_LOCAL_USER_WAS_ADDED_TO_THE_GROUP" = "A member added you to the group.";

/* Label indicating that a group member is an admin. */
"GROUP_MEMBER_ADMIN_INDICATOR" = "Admin";

/* Format string for the group member count indicator. Embeds {{ %1$@ the number of members in the group, %2$@ the maximum number of members in the group. }}. */
"GROUP_MEMBER_COUNT_FORMAT" = "%1$@/%2$@";

/* The 'group member count' indicator when there are no members in the group. */
"GROUP_MEMBER_COUNT_LABEL_0" = "No members";

/* The 'group member count' indicator when there is 1 member in the group. */
"GROUP_MEMBER_COUNT_LABEL_1" = "1 member";

/* Format for the 'group member count' indicator. Embeds {the number of group members}. */
"GROUP_MEMBER_COUNT_LABEL_FORMAT" = "%@ members";

/* Label indicating the local user. */
"GROUP_MEMBER_LOCAL_USER" = "You";

/* Accessibility label for the 'call group member' button */
"GROUP_MEMBERS_CALL" = "Audio Call";

/* Label indicating that a group has no other members. */
"GROUP_MEMBERS_NO_OTHER_MEMBERS" = "No members.";

/* Title for the 'members' section of the 'group members' view. */
"GROUP_MEMBERS_SECTION_TITLE_MEMBERS" = "Members";

/* Accessibility label for the 'send message to group member' button */
"GROUP_MEMBERS_SEND_MESSAGE" = "Message";

/* Accessibility label for the 'call group member' button */
"GROUP_MEMBERS_VIDEO_CALL" = "Video Call";

/* Placeholder text for 'group name' field. */
"GROUP_NAME_PLACEHOLDER" = "Group name (required)";

/* Message indicating that a remote user has accepted their invite. Embeds {{remote user name}}. */
"GROUP_REMOTE_USER_ACCEPTED_INVITE_FORMAT" = "%@ accepted an invitation to the group.";

/* Message indicating that a remote user has accepted an invite from the local user. Embeds {{remote user name}}. */
"GROUP_REMOTE_USER_ACCEPTED_INVITE_FROM_LOCAL_USER_FORMAT" = "%@ accepted your invitation to the group.";

/* Message indicating that a remote user has accepted their invite. Embeds {{ %1$@ user who accepted their invite, %2$@ user who invited the user}}. */
"GROUP_REMOTE_USER_ACCEPTED_INVITE_FROM_REMOTE_USER_FORMAT" = "%1$@ accepted an invitation to the group from %2$@.";

/* Message indicating that a remote user was added to the group by the local user. Embeds {{remote user name}}. */
"GROUP_REMOTE_USER_ADDED_TO_GROUP_BY_LOCAL_USER_FORMAT" = "You added %@.";

/* Message indicating that a remote user was added to the group by another user. Embeds {{ %1$@ user who added the user, %2$@ user who was added}}. */
"GROUP_REMOTE_USER_ADDED_TO_GROUP_BY_REMOTE_USER_FORMAT" = "%1$@ added %2$@.";

/* Message indicating that a remote user was added to the group. Embeds {{remote user name}}. */
"GROUP_REMOTE_USER_ADDED_TO_GROUP_FORMAT" = "%@ was added to the group.";

/* Message indicating that a remote user has declined their invite. */
"GROUP_REMOTE_USER_DECLINED_INVITE" = "1 person declined the invitation to the group.";

/* Message indicating that a remote user has declined their invite. Embeds {{ user who invited them }}. */
"GROUP_REMOTE_USER_DECLINED_INVITE_FORMAT" = "1 person invited by %@ declined the invitation to the group.";

/* Message indicating that a remote user has declined an invite to the group from the local user. Embeds {{remote user name}}. */
"GROUP_REMOTE_USER_DECLINED_INVITE_FROM_LOCAL_USER_FORMAT" = "%@ declined your invitation to the group.";

/* Message indicating that a remote user was granted administrator role. Embeds {{remote user name}}. */
"GROUP_REMOTE_USER_GRANTED_ADMINISTRATOR" = "%@ is now an admin";

/* Message indicating that a remote user was granted administrator role by local user. Embeds {{remote user name}}. */
"GROUP_REMOTE_USER_GRANTED_ADMINISTRATOR_BY_LOCAL_USER" = "You made %@ an admin.";

/* Message indicating that a remote user was granted administrator role by another user. Embeds {{ %1$@ user who granted, %2$@ user who was granted administrator role}}. */
"GROUP_REMOTE_USER_GRANTED_ADMINISTRATOR_BY_REMOTE_USER_FORMAT" = "%1$@ made %2$@ an admin.";

/* Message indicating that a single remote user's invite was revoked. */
"GROUP_REMOTE_USER_INVITE_REVOKED_1" = "Invitation to the group was revoked for 1 person.";

/* Message indicating that a remote user's invite was revoked by the local user. Embeds {{remote user name}}. */
"GROUP_REMOTE_USER_INVITE_REVOKED_BY_LOCAL_USER_FORMAT" = "Invitation to the group was revoked for %@.";

/* Message indicating that a single remote user's invite was revoked by a remote user. Embeds {{ user who revoked the invite }}. */
"GROUP_REMOTE_USER_INVITE_REVOKED_BY_REMOTE_USER_1_FORMAT" = "%@ revoked an invitation to the group for 1 person.";

/* Message indicating that a group of remote users' invites were revoked by a remote user. Embeds {{ %1$@ user who revoked the invite, %2$@ number of users }}. */
"GROUP_REMOTE_USER_INVITE_REVOKED_BY_REMOTE_USER_N_FORMAT" = "%1$@ revoked an invitation to the group for %2$@ people.";

/* Message indicating that a group of remote users' invites were revoked. Embeds {{ number of users }}. */
"GROUP_REMOTE_USER_INVITE_REVOKED_N_FORMAT" = "Invitations to the group were revoked for %@ people.";

/* Message indicating that a single remote user was invited to the group. */
"GROUP_REMOTE_USER_INVITED_1" = "1 person was invited to the group.";

/* Message indicating that a single remote user was invited to the group. Embeds {{remote user name}}. */
"GROUP_REMOTE_USER_INVITED_1_FORMAT" = "%@ was invited to the group.";

/* Message indicating that a remote user was invited to the group by the local user. Embeds {{remote user name}}. */
"GROUP_REMOTE_USER_INVITED_BY_LOCAL_USER_FORMAT" = "You invited %@ to the group.";

/* Message indicating that a single remote user was invited to the group by the local user. Embeds {{ user who invited the user }}. */
"GROUP_REMOTE_USER_INVITED_BY_REMOTE_USER_1_FORMAT" = "%@ invited 1 person to the group.";

/* Message indicating that a group of remote users were invited to the group by the local user. Embeds {{ %1$@ user who invited the user, %2$@ number of invited users }}. */
"GROUP_REMOTE_USER_INVITED_BY_REMOTE_USER_N_FORMAT" = "%1$@ invited %2$@ people to the group.";

/* Message indicating that a group of remote users were invited to the group. Embeds {{number of invited users}}. */
"GROUP_REMOTE_USER_INVITED_N_FORMAT" = "%@ people were invited to the group.";

/* Message indicating that a remote user was added to the group. Embeds {{remote user name}}. */
"GROUP_REMOTE_USER_JOINED_GROUP_FORMAT" = "%@ joined the group.";

/* Message indicating that another user has joined the group. Embeds {{remote user name}}. */
"GROUP_REMOTE_USER_JOINED_THE_GROUP_VIA_GROUP_INVITE_LINK_FORMAT" = "%@ joined the group via the group link.";

/* Message indicating that a remote user has left the group. Embeds {{remote user name}}. */
"GROUP_REMOTE_USER_LEFT_GROUP_FORMAT" = "%@ left the group.";

/* Message indicating that a remote user was removed from the group by the local user. Embeds {{remote user name}}. */
"GROUP_REMOTE_USER_REMOVED_BY_LOCAL_USER_FORMAT" = "You removed %@.";

/* Message indicating that the remote user was removed from the group. Embeds {{ %1$@ user who removed the user, %2$@ user who was removed}}. */
"GROUP_REMOTE_USER_REMOVED_FROM_GROUP_BY_REMOTE_USER_FORMAT" = "%1$@ removed %2$@.";

/* Message indicating that a remote user's request to join the group was approved by the local user. Embeds {{requesting user name}}. */
"GROUP_REMOTE_USER_REQUEST_APPROVED_BY_LOCAL_USER_FORMAT" = "You approved a request to join the group from %@.";

/* Message indicating that a remote user's request to join the group was approved by another user. Embeds {{ %1$@ requesting user name, %2$@ approving user name }}. */
"GROUP_REMOTE_USER_REQUEST_APPROVED_BY_REMOTE_USER_FORMAT" = "%2$@ approved a request to join the group from %1$@.";

/* Message indicating that a remote user's request to join the group was approved. Embeds {{requesting user name}}. */
"GROUP_REMOTE_USER_REQUEST_APPROVED_FORMAT" = "A request to join the group from %@ was approved.";

/* Message indicating that a remote user cancelled their request to join the group. Embeds {{ the name of the requesting user }}. */
"GROUP_REMOTE_USER_REQUEST_CANCELLED_BY_REMOTE_USER_FORMAT" = "%@ canceled their request to join the group.";

/* Message indicating that a remote user's request to join the group was rejected by the local user. Embeds {{requesting user name}}. */
"GROUP_REMOTE_USER_REQUEST_REJECTED_BY_LOCAL_USER_FORMAT" = "You denied a request to join the group from %@.";

/* Message indicating that a remote user's request to join the group was rejected by another user. Embeds {{ %1$@ requesting user name, %2$@ approving user name }}. */
"GROUP_REMOTE_USER_REQUEST_REJECTED_BY_REMOTE_USER_FORMAT" = "%2$@ denied a request to join the group from %1$@.";

/* Message indicating that a remote user's request to join the group was rejected. Embeds {{requesting user name}}. */
"GROUP_REMOTE_USER_REQUEST_REJECTED_FORMAT" = "A request to join the group from %@ was denied.";

/* Message indicating that a remote user requested to join the group. Embeds {{requesting user name}}. */
"GROUP_REMOTE_USER_REQUESTED_TO_JOIN_THE_GROUP_FORMAT" = "%@ requested to join via the group link.";

/* Message indicating that a remote user had their administrator role revoked. Embeds {{remote user name}}. */
"GROUP_REMOTE_USER_REVOKED_ADMINISTRATOR" = "%@ had their admin privileges revoked.";

/* Message indicating that a remote user had their administrator role revoked by local user. Embeds {{remote user name}}. */
"GROUP_REMOTE_USER_REVOKED_ADMINISTRATOR_BY_LOCAL_USER" = "You revoked admin privileges from %@.";

/* Message indicating that a remote user had their administrator role revoked by another user. Embeds {{ %1$@ user who revoked, %2$@ user who was granted administrator role}}. */
"GROUP_REMOTE_USER_REVOKED_ADMINISTRATOR_BY_REMOTE_USER_FORMAT" = "%1$@ revoked admin privileges from %2$@.";

/* Label for the 'member requests' mode of the 'group requests and invites' view. */
"GROUP_REQUESTS_AND_INVITES_VIEW_MEMBER_REQUESTS_MODE" = "Member Requests";

/* Label for the 'pending invites' mode of the 'group requests and invites' view. */
"GROUP_REQUESTS_AND_INVITES_VIEW_PENDING_INVITES_MODE" = "Pending Invites";

/* The title for the 'group requests and invites' view. */
"GROUP_REQUESTS_AND_INVITES_VIEW_TITLE" = "Member Requests & Invites";

/* Info message indicating that the group was updated by an unknown user. */
"GROUP_UPDATED" = "Group updated.";

/* Message indicating that the group's avatar was removed. */
"GROUP_UPDATED_AVATAR_REMOVED" = "The group photo was removed.";

/* Message indicating that the group's avatar was removed. */
"GROUP_UPDATED_AVATAR_REMOVED_BY_LOCAL_USER" = "You removed the photo.";

/* Message indicating that the group's avatar was removed by a remote user. Embeds {{user who removed the avatar}}. */
"GROUP_UPDATED_AVATAR_REMOVED_BY_REMOTE_USER_FORMAT" = "%@ removed the photo.";

/* Message indicating that the group's avatar was changed. */
"GROUP_UPDATED_AVATAR_UPDATED" = "The group photo was updated.";

/* Message indicating that the group's avatar was changed. */
"GROUP_UPDATED_AVATAR_UPDATED_BY_LOCAL_USER" = "You updated the photo.";

/* Message indicating that the group's avatar was changed by a remote user. Embeds {{user who changed the avatar}}. */
"GROUP_UPDATED_AVATAR_UPDATED_BY_REMOTE_USER_FORMAT" = "%@ updated the photo.";

/* Info message indicating that the group was updated by the local user. */
"GROUP_UPDATED_BY_LOCAL_USER" = "You updated the group.";

/* Info message indicating that the group was updated by another user. Embeds {{remote user name}}. */
"GROUP_UPDATED_BY_REMOTE_USER_FORMAT" = "%@ updated the group.";

/* Message indicating that the group's name was removed. */
"GROUP_UPDATED_NAME_REMOVED" = "The group name was removed.";

/* Message indicating that the group's name was removed by the local user. */
"GROUP_UPDATED_NAME_REMOVED_BY_LOCAL_USER" = "You removed the group name.";

/* Message indicating that the group's name was removed by a remote user. Embeds {{user who removed the name}}. */
"GROUP_UPDATED_NAME_REMOVED_BY_REMOTE_USER_FORMAT" = "%@ removed the group name.";

/* Message indicating that the group's name was changed by the local user. Embeds {{new group name}}. */
"GROUP_UPDATED_NAME_UPDATED_BY_LOCAL_USER_FORMAT" = "You changed the group name to “%@“.";

/* Message indicating that the group's name was changed by a remote user. Embeds {{ %1$@ user who changed the name, %2$@ new group name}}. */
"GROUP_UPDATED_NAME_UPDATED_BY_REMOTE_USER_FORMAT" = "%1$@ changed the group name to “%2$@“.";

/* Message indicating that the group's name was changed. Embeds {{new group name}}. */
"GROUP_UPDATED_NAME_UPDATED_FORMAT" = "Group name is now “%@”.";

/* Message indicating that the local user left the group. */
"GROUP_YOU_LEFT" = "You have left the group.";

/* Message for the 'can't replace group admin' alert. */
"GROUPS_CANT_REPLACE_ADMIN_ALERT_MESSAGE" = "Choose a new admin for this group before you leave.";

/* Error message indicating that a member can't be added to a group because they are already in the group. */
"GROUPS_ERROR_MEMBER_ALREADY_IN_GROUP" = "User already in group.";

/* Error indicating that an error occurred while accepting an invite. */
"GROUPS_INVITE_ACCEPT_INVITE_FAILED" = "Could not accept invite.";

/* Label for 'block group' button in group invite view. */
"GROUPS_INVITE_BLOCK_GROUP" = "Block Group";

/* Label for 'block group and inviter' button in group invite view. Embeds {{name of user who invited you}}. */
"GROUPS_INVITE_BLOCK_GROUP_AND_INVITER_FORMAT" = "Block Group and %@";

/* Label for 'block inviter' button in group invite view. Embeds {{name of user who invited you}}. */
"GROUPS_INVITE_BLOCK_INVITER_FORMAT" = "Block %@";

/* Body text for the first section of the 'legacy group' alert view. */
"GROUPS_LEGACY_GROUP_ALERT_SECTION_1_BODY" = "Legacy Groups are groups that are not compatible with New Group features like admins and more descriptive group updates.";

/* Title for the first section of the 'legacy group' alert view. */
"GROUPS_LEGACY_GROUP_ALERT_SECTION_1_TITLE" = "What are Legacy Groups?";

/* Body text for the second section of the 'legacy group' alert view. */
"GROUPS_LEGACY_GROUP_ALERT_SECTION_2_BODY" = "Legacy Groups can't yet be upgraded to New Groups, but you can create a New Group with the same members if they're on the latest version of Signal.\n\nSignal will offer a way to upgrade Legacy Groups in the future.";

/* Title for the second section of the 'legacy group' alert view. */
"GROUPS_LEGACY_GROUP_ALERT_SECTION_2_TITLE" = "Can I upgrade a Legacy Group?";

/* Body text for the third section of the 'legacy group' alert view. */
"GROUPS_LEGACY_GROUP_ALERT_SECTION_3_BODY" = "To create a New Group, all members should update to the latest version of Signal.";

/* Title for the 'legacy group' alert view. */
"GROUPS_LEGACY_GROUP_ALERT_TITLE" = "Legacy vs. New Groups";

/* Title for alert that explains that a new group will be a legacy group because 1 member does not support v2 groups. */
"GROUPS_LEGACY_GROUP_CREATION_WARNING_ALERT_TITLE_1" = "A Legacy Group will be created because 1 member is using an old version of Signal. You can create a New Style Group with them after they update Signal, or remove them before creating the group.";

/* Title for alert that explains that a new group will be a legacy group because multiple members do not support v2 groups. Embeds {{ the number of members which do not support v2 groups. }} */
"GROUPS_LEGACY_GROUP_CREATION_WARNING_ALERT_TITLE_N_FORMAT" = "A Legacy Group will be created because %@ members are using an old version of Signal. You can create a New Style Group with them after they update Signal, or remove them before creating the group.";

/* Indicates that a new group will be a legacy group because a member does not support v2 groups. Embeds {{ a \"learn more\" link. }}. */
"GROUPS_LEGACY_GROUP_CREATION_WARNING_FORMAT_1" = "1 member does not support New Groups, so this will be a Legacy Group. %@";

/* Indicates that a new group will be a legacy group because multiple members do not support v2 groups. Embeds {{ %1$@ the number of members who do not support v2 groups, %2$@ a \"learn more\" link. }}. */
"GROUPS_LEGACY_GROUP_CREATION_WARNING_FORMAT_N" = "%1$@ members do not support New Groups, so this will be a Legacy Group. %2$@";

/* Brief explanation of legacy groups. Embeds {{ a \"learn more\" link. }}. */
"GROUPS_LEGACY_GROUP_DESCRIPTION_FORMAT" = "This is a Legacy Group. Features like group admins are only available for New Groups. %@";

/* Label indicating a legacy group. */
"GROUPS_LEGACY_GROUP_INDICATOR" = "Legacy Group";

/* A \"learn more\" link with more information about legacy groups. */
"GROUPS_LEGACY_GROUP_LEARN_MORE_LINK" = "Learn More";

/* Message for the 'replace group admin' alert. */
"GROUPS_REPLACE_ADMIN_ALERT_MESSAGE" = "Before you leave, choose a new admin for this group.";

/* Title for the 'replace group admin' alert. */
"GROUPS_REPLACE_ADMIN_ALERT_TITLE" = "Choose New Admin";

/* Label for the 'replace group admin' button. */
"GROUPS_REPLACE_ADMIN_BUTTON" = "Choose new admin";

/* Label for button that lets the user view the request to join the group. */
"GROUPS_VIEW_REQUEST_BUTTON" = "View Request";

/* Label for button that lets the user view the requests to join the group. */
"GROUPS_VIEW_REQUESTS_BUTTON" = "View Requests";

/* Help item allowing the user to file a support request */
"HELP_CONTACT_US" = "Contact Us";

/* Help item that takes the user to the Signal support website */
"HELP_SUPPORT_CENTER" = "Support Center";

/* Label for 'archived conversations' button. */
"HOME_VIEW_ARCHIVED_CONVERSATIONS" = "Archived Chats";

/* Table cell subtitle label for a conversation the user has blocked. */
"HOME_VIEW_BLOCKED_CONVERSATION" = "Blocked";

/* Placeholder text for search bar which filters conversations. */
"HOME_VIEW_CONVERSATION_SEARCHBAR_PLACEHOLDER" = "Search";

/* A prefix indicating that a message preview is a draft */
"HOME_VIEW_DRAFT_PREFIX" = "Draft: ";

/* Format string for a label offering to start a new conversation with your contacts, if you have 1 Signal contact.  Embeds {{The name of 1 of your Signal contacts}}. */
"HOME_VIEW_FIRST_CONVERSATION_OFFER_1_CONTACT_FORMAT" = "Some of your contacts are already on Signal, including %@.";

/* Format string for a label offering to start a new conversation with your contacts, if you have 2 Signal contacts.  Embeds {{The names of 2 of your Signal contacts}}. */
"HOME_VIEW_FIRST_CONVERSATION_OFFER_2_CONTACTS_FORMAT" = "Some of your contacts are already on Signal, including %@ and %@";

/* Format string for a label offering to start a new conversation with your contacts, if you have at least 3 Signal contacts.  Embeds {{The names of 3 of your Signal contacts}}. */
"HOME_VIEW_FIRST_CONVERSATION_OFFER_3_CONTACTS_FORMAT" = "Some of your contacts are already on Signal, including %@, %@ and %@";

/* A label offering to start a new conversation with your contacts, if you have no Signal contacts. */
"HOME_VIEW_FIRST_CONVERSATION_OFFER_NO_CONTACTS" = "Start your first chat here.";

/* Table cell subtitle label for a group the user has been added to. {Embeds inviter name} */
"HOME_VIEW_MESSAGE_REQUEST_ADDED_TO_GROUP_FORMAT" = "%@ added you to the group";

/* Table cell subtitle label for a conversation the user has not accepted. */
"HOME_VIEW_MESSAGE_REQUEST_CONVERSATION" = "Message Request";

/* Format string when search returns no results. Embeds {{search term}} */
"HOME_VIEW_SEARCH_NO_RESULTS_FORMAT" = "No results found for '%@'";

/* Title for the conversation list's 'archive' mode. */
"HOME_VIEW_TITLE_ARCHIVE" = "Archive";

/* Title for the conversation list's default mode. */
"HOME_VIEW_TITLE_INBOX" = "Signal";

/* The image editor hint that you can draw blur */
"IMAGE_EDITOR_BLUR_HINT" = "Draw anywhere to blur";

/* The image editor setting to blur faces */
"IMAGE_EDITOR_BLUR_SETTING" = "Blur faces";

/* A toast indicating that you can blur more faces after detection */
"IMAGE_EDITOR_BLUR_TOAST" = "Draw to blur additional faces or areas";

/* Momentarily shown to the user when attempting to select more images than is allowed. Embeds {{max number of items}} that can be shared. */
"IMAGE_PICKER_CAN_SELECT_NO_MORE_TOAST_FORMAT" = "You can't share more than %@ items.";

/* Button that will present a view for the user to change the photos Signal has access to. */
"IMAGE_PICKER_CHANGE_PHOTOS" = "Change Photos";

/* Explanation showing that the user has granted limited access to their photos and can change that in the Settings app. */
"IMAGE_PICKER_CHANGE_PHOTOS_EXPLANATION" = "Grant full access in Settings or change which photos Signal can access.";

/* Title show that the user has granted limited access to their photos and can change that in the Settings app. */
"IMAGE_PICKER_CHANGE_PHOTOS_TITLE" = "Not seeing your photos?";

/* alert title */
"IMAGE_PICKER_FAILED_TO_PROCESS_ATTACHMENTS" = "Failed to select attachment.";

/* Call setup status label */
"IN_CALL_CONNECTING" = "Connecting…";

/* Call screen label when call was canceled on this device because the call recipient answered on another device. */
"IN_CALL_ENDED_BECAUSE_ANSWERED_ELSEWHERE" = "Answered on other device.";

/* Call screen label when call was canceled on this device because the call recipient has a call in progress on another device. */
"IN_CALL_ENDED_BECAUSE_BUSY_ELSEWHERE" = "Missed because a call in progress on another device.";

/* Call screen label when call was canceled on this device because the call recipient declined on another device. */
"IN_CALL_ENDED_BECAUSE_DECLINED_ELSEWHERE" = "Declined on other device.";

/* Call setup status label */
"IN_CALL_RECONNECTING" = "Reconnecting…";

/* Call setup status label */
"IN_CALL_RINGING" = "Ringing…";

/* Call setup status label */
"IN_CALL_RINGING_AUDIO" = "Audio Call…";

/* Call setup status label */
"IN_CALL_RINGING_VIDEO" = "Video Call…";

/* Call setup status label */
"IN_CALL_SECURING" = "Answered. Securing…";

/* Call setup status label */
"IN_CALL_TERMINATED" = "Call Ended.";

/* Label reminding the user that they are in archive mode. */
"INBOX_VIEW_ARCHIVE_MODE_REMINDER" = "These chats are archived and will only appear in the Inbox if new messages are received.";

/* Message shown in the conversation list when the inbox is empty. */
"INBOX_VIEW_EMPTY_INBOX" = "Give your inbox something to write home about. Get started by messaging a friend.";

/* info message text in conversation view. {embeds callee name} */
"INCOMING_CALL_FORMAT" = "%@ called you";

/* Shown in inbox and conversation after syncing as a placeholder indicating why your message history is missing. */
"INFO_MESSAGE_SYNCED_THREAD" = "You can send or receive synchronized messages from your phone or iPad.  For your security, chat history isn't transferred to new linked devices.";

/* Shown in inbox and conversation when a user joins Signal, embeds the new user's {{contact name}} */
"INFO_MESSAGE_USER_JOINED_SIGNAL_BODY_FORMAT" = "%@ is on Signal!";

/* accessibility label for the button which shows the sticker picker */
"INPUT_TOOLBAR_STICKER_BUTTON_ACCESSIBILITY_LABEL" = "Stickers";

/* accessibility label for the button which records voice memos */
"INPUT_TOOLBAR_VOICE_MEMO_BUTTON_ACCESSIBILITY_LABEL" = "Voice Message";

/* Message for the alert indicating that an audio file is invalid. */
"INVALID_AUDIO_FILE_ALERT_ERROR_MESSAGE" = "Invalid audio file.";

/* Alert body when contacts disabled while trying to invite contacts to signal */
"INVITE_FLOW_REQUIRES_CONTACT_ACCESS_BODY" = "You can enable contacts access in the iOS Settings app to invite your friends to join Signal.";

/* Alert title when contacts disabled while trying to invite contacts to signal */
"INVITE_FLOW_REQUIRES_CONTACT_ACCESS_TITLE" = "Allow Contact Access";

/* Label for the cell that presents the 'invite contacts' workflow. */
"INVITE_FRIENDS_CONTACT_TABLE_BUTTON" = "Invite Friends to Signal";

/* Search */
"INVITE_FRIENDS_PICKER_SEARCHBAR_PLACEHOLDER" = "Search";

/* Navbar title */
"INVITE_FRIENDS_PICKER_TITLE" = "Invite Friends";

/* Alert warning that sending an invite to multiple users will create a group message whose recipients will be able to see each other. */
"INVITE_WARNING_MULTIPLE_INVITES_BY_TEXT" = "Inviting multiple users at the same time will start a group message and the recipients will be able to see each other.";

/* Slider label embeds {{TIME_AMOUNT}}, e.g. '2 hours'. See *_TIME_AMOUNT strings for examples. */
"KEEP_MESSAGES_DURATION" = "Messages disappear after %@.";

/* Slider label when disappearing messages is off */
"KEEP_MESSAGES_FOREVER" = "Messages do not disappear.";

/* A keyboard command to open the current conversation's all media view. */
"KEY_COMMAND_ALL_MEDIA" = "Go to All Media";

/* A keyboard command to archive the current coversation. */
"KEY_COMMAND_ARCHIVE" = "Archive Chat";

/* A keyboard command to open the current conversation's attachment picker. */
"KEY_COMMAND_ATTACHMENTS" = "Show Attachments";

/* A keyboard command to open the current conversation's settings. */
"KEY_COMMAND_CONVERSATION_INFO" = "Go to Chat Info";

/* A keyboard command to focus the current conversation's input field. */
"KEY_COMMAND_FOCUS_COMPOSER" = "Focus Input Bar";

/* A keyboard command to open the current conversations GIF picker. */
"KEY_COMMAND_GIF_SEARCH" = "Go to GIF Search";

/* A keyboard command to present the new group dialog. */
"KEY_COMMAND_NEW_GROUP" = "New Group";

/* A keyboard command to present the new message dialog. */
"KEY_COMMAND_NEW_MESSAGE" = "New Message";

/* A keyboard command to jump to the next conversation in the list. */
"KEY_COMMAND_NEXT_CONVERSATION" = "Go to Next Chat";

/* A keyboard command to jump to the previous conversation in the list. */
"KEY_COMMAND_PREVIOUS_CONVERSATION" = "Go to Previous Chat";

/* A keyboard command to begin a search on the conversation list. */
"KEY_COMMAND_SEARCH" = "Search";

/* A keyboard command to present the application settings dialog. */
"KEY_COMMAND_SETTINGS" = "Settings";

/* A keyboard command to open the current conversation's sticker picker. */
"KEY_COMMAND_STICKERS" = "Show Stickers";

/* A keyboard command to unarchive the current coversation. */
"KEY_COMMAND_UNARCHIVE" = "Unarchive Chat";

/* Label for the 'learn more' button. */
"LEARN_MORE" = "Learn More";

/* Confirmation button within contextual alert */
"LEAVE_BUTTON_TITLE" = "Leave";

/* table cell label in conversation settings */
"LEAVE_GROUP_ACTION" = "Leave Group";

/* Error indicating that a group could not be left. */
"LEAVE_GROUP_FAILED" = "An error occurred while leaving the group.";

/* report an invalid linking code */
"LINK_DEVICE_INVALID_CODE_BODY" = "This QR code is not valid. Please make sure you are scanning the QR code that is displayed on the device you want to link.";

/* report an invalid linking code */
"LINK_DEVICE_INVALID_CODE_TITLE" = "Linking Device Failed";

/* confirm the users intent to link a new device */
"LINK_DEVICE_PERMISSION_ALERT_BODY" = "This device will be able to see your groups and contacts, access your chats, and send messages in your name.";

/* confirm the users intent to link a new device */
"LINK_DEVICE_PERMISSION_ALERT_TITLE" = "Link this device?";

/* attempt another linking */
"LINK_DEVICE_RESTART" = "Retry";

/* QR Scanning screen instructions, placed alongside a camera view for scanning QR Codes */
"LINK_DEVICE_SCANNING_INSTRUCTIONS" = "Scan the QR code that is displayed on the device you want to link.";

/* Subheading for 'Link New Device' navigation */
"LINK_NEW_DEVICE_SUBTITLE" = "Scan QR Code";

/* Navigation title when scanning QR code to add new device. */
"LINK_NEW_DEVICE_TITLE" = "Link New Device";

/* Label for link previews with an unknown host. */
"LINK_PREVIEW_UNKNOWN_DOMAIN" = "Link Preview";

/* Menu item and navbar title for the device manager */
"LINKED_DEVICES_TITLE" = "Linked Devices";

/* Alert Title */
"LINKING_DEVICE_FAILED_TITLE" = "Linking Device Failed";

/* Body for link previews megaphone */
"LINKPREVIEWS_MEGAPHONE_BODY" = "Link previews will now be generated for all sites.";

/* Disable button for link previews megaphone */
"LINKPREVIEWS_MEGAPHONE_BUTTON_DISABLE" = "Disable";

/* Title for link previews megaphone */
"LINKPREVIEWS_MEGAPHONE_TITLE" = "Preview Any Link";

/* A string indicating that the user can search for a location */
"LOCATION_PICKER_SEARCH_PLACEHOLDER" = "Search by name or address";

/* The title for the location picker view */
"LOCATION_PICKER_TITLE" = "Select Location";

/* No comment provided by engineer. */
"LOGGING_SECTION" = "Logging";

/* Title for the 'long text message' view. */
"LONG_TEXT_VIEW_TITLE" = "Message";

/* nav bar button item */
"MEDIA_DETAIL_VIEW_ALL_MEDIA_BUTTON" = "All Media";

/* media picker option to take photo or video */
"MEDIA_FROM_CAMERA_BUTTON" = "Camera";

/* media picker option to choose from library */
"MEDIA_FROM_LIBRARY_BUTTON" = "Photo Library";

/* Confirmation button text to delete selected media from the gallery, embeds {{number of messages}} */
"MEDIA_GALLERY_DELETE_MULTIPLE_MESSAGES_FORMAT" = "Delete %d Messages";

/* Confirmation button text to delete selected media message from the gallery */
"MEDIA_GALLERY_DELETE_SINGLE_MESSAGE" = "Delete Message";

/* Format for the 'more items' indicator for media galleries. Embeds {{the number of additional items}}. */
"MEDIA_GALLERY_MORE_ITEMS_FORMAT" = "+%@";

/* Short sender label for media sent by you */
"MEDIA_GALLERY_SENDER_NAME_YOU" = "You";

/* Section header in media gallery collection view */
"MEDIA_GALLERY_THIS_MONTH_HEADER" = "This Month";

/* button title to snooze a megaphone */
"MEGAPHONE_REMIND_LATER" = "Remind Me Later";

/* toast indicating that we will remind the user later */
"MEGAPHONE_WILL_REMIND_LATER" = "We’ll remind you later.";

/* Action sheet button title */
"MESSAGE_ACTION_COPY_TEXT" = "Copy Message Text";

/* The title for the action that deletes a message for all users in the conversation. */
"MESSAGE_ACTION_DELETE_FOR_EVERYONE" = "Delete for Everyone";

/* A one-time confirmation that you want to delete for everyone */
"MESSAGE_ACTION_DELETE_FOR_EVERYONE_CONFIRMATION" = "This message will be deleted for everyone in the chat if they’re on a recent version of Signal. They will be able to see that you deleted a message.";

/* The title for the action sheet asking who the user wants to delete the message for. */
"MESSAGE_ACTION_DELETE_FOR_TITLE" = "Who would you like to delete this message for?";

/* The title for the action that deletes a message for the local user only. */
"MESSAGE_ACTION_DELETE_FOR_YOU" = "Delete for Me";

/* Action sheet button title */
"MESSAGE_ACTION_DELETE_MESSAGE" = "Delete This Message";

/* accessibility label */
"MESSAGE_ACTION_DELETE_SELECTED_MESSAGES" = "Delete Selected Messages";

/* Action sheet button title */
"MESSAGE_ACTION_DETAILS" = "More Info";

/* Action sheet button title */
"MESSAGE_ACTION_FORWARD_MESSAGE" = "Forward This Message";

/* Action sheet button title */
"MESSAGE_ACTION_REPLY" = "Reply to This Message";

/* Action sheet accessibility label */
"MESSAGE_ACTION_SELECT_MESSAGE" = "Select Multiple";

/* Action sheet button title */
"MESSAGE_ACTION_SHARE_MEDIA" = "Share Media";

/* Title for the 'message approval' dialog. */
"MESSAGE_APPROVAL_DIALOG_TITLE" = "Message";

/* Title for the compose view. */
"MESSAGE_COMPOSEVIEW_TITLE" = "New Message";

/* Label for file size of attachments in the 'message metadata' view. */
"MESSAGE_METADATA_VIEW_ATTACHMENT_FILE_SIZE" = "File Size";

/* Label for the MIME type of attachments in the 'message metadata' view. */
"MESSAGE_METADATA_VIEW_ATTACHMENT_MIME_TYPE" = "MIME type";

/* Status label for messages which are delivered. */
"MESSAGE_METADATA_VIEW_MESSAGE_STATUS_DELIVERED" = "Delivered";

/* Status label for messages which are failed. */
"MESSAGE_METADATA_VIEW_MESSAGE_STATUS_FAILED" = "Failed";

/* Status label for messages which are read. */
"MESSAGE_METADATA_VIEW_MESSAGE_STATUS_READ" = "Read";

/* Status label for messages which are sending. */
"MESSAGE_METADATA_VIEW_MESSAGE_STATUS_SENDING" = "Sending";

/* Status label for messages which are sent. */
"MESSAGE_METADATA_VIEW_MESSAGE_STATUS_SENT" = "Sent";

/* Status label for messages which were skipped. */
"MESSAGE_METADATA_VIEW_MESSAGE_STATUS_SKIPPED" = "Skipped";

/* Status label for messages which are uploading. */
"MESSAGE_METADATA_VIEW_MESSAGE_STATUS_UPLOADING" = "Uploading";

/* Label for messages without a body or attachment in the 'message metadata' view. */
"MESSAGE_METADATA_VIEW_NO_ATTACHMENT_OR_BODY" = "Message has no content or attachment.";

/* Label for the 'received date & time' field of the 'message metadata' view. */
"MESSAGE_METADATA_VIEW_RECEIVED_DATE_TIME" = "Received";

/* Label for the 'sender' field of the 'message metadata' view. */
"MESSAGE_METADATA_VIEW_SENDER" = "Sender";

/* Label for the 'sent date & time' field of the 'message metadata' view. */
"MESSAGE_METADATA_VIEW_SENT_DATE_TIME" = "Sent";

/* Label for the original filename of any attachment in the 'message metadata' view. */
"MESSAGE_METADATA_VIEW_SOURCE_FILENAME" = "Filename";

/* Title for the 'message metadata' view. */
"MESSAGE_METADATA_VIEW_TITLE" = "Message";

/* Action sheet action to confirm blocking a thread via a message request. */
"MESSAGE_REQUEST_BLOCK_ACTION" = "Block";

/* Action sheet action to confirm blocking and deleting a thread via a message request. */
"MESSAGE_REQUEST_BLOCK_AND_DELETE_ACTION" = "Block and Delete";

/* Action sheet message to confirm blocking a conversation via a message request. */
"MESSAGE_REQUEST_BLOCK_CONVERSATION_MESSAGE" = "Blocked people won’t be able to call you or send you messages.";

/* Action sheet title to confirm blocking a contact via a message request. Embeds {{contact name or phone number}} */
"MESSAGE_REQUEST_BLOCK_CONVERSATION_TITLE_FORMAT" = "Block %@?";

/* Action sheet message to confirm blocking a group via a message request. */
"MESSAGE_REQUEST_BLOCK_GROUP_MESSAGE" = "You will leave this group and no longer receive messages or updates.";

/* Action sheet title to confirm blocking a group via a message request. Embeds {{group name}} */
"MESSAGE_REQUEST_BLOCK_GROUP_TITLE_FORMAT" = "Block and Leave %@?";

/* Action sheet action to confirm deleting a conversation via a message request. */
"MESSAGE_REQUEST_DELETE_CONVERSATION_ACTION" = "Delete";

/* Action sheet message to confirm deleting a conversation via a message request. */
"MESSAGE_REQUEST_DELETE_CONVERSATION_MESSAGE" = "This chat will be deleted from all of your devices.";

/* Action sheet title to confirm deleting a conversation via a message request. */
"MESSAGE_REQUEST_DELETE_CONVERSATION_TITLE" = "Delete Chat?";

/* Action sheet action to confirm deleting a group via a message request. */
"MESSAGE_REQUEST_LEAVE_AND_DELETE_GROUP_ACTION" = "Delete and Leave";

/* Action sheet message to confirm deleting a group via a message request. */
"MESSAGE_REQUEST_LEAVE_AND_DELETE_GROUP_MESSAGE" = "You will leave this group, and it will be deleted from all your devices.";

/* Action sheet title to confirm deleting a group via a message request. */
"MESSAGE_REQUEST_LEAVE_AND_DELETE_GROUP_TITLE" = "Delete and Leave Group?";

/* A button used to accept a user on an incoming message request. */
"MESSAGE_REQUEST_VIEW_ACCEPT_BUTTON" = "Accept";

/* A button used to block a user on an incoming message request. */
"MESSAGE_REQUEST_VIEW_BLOCK_BUTTON" = "Block";

/* A prompt notifying that the user must unblock this conversation to continue. Embeds {{contact name}}. */
"MESSAGE_REQUEST_VIEW_BLOCKED_CONTACT_PROMPT_FORMAT" = "Let %@ message you and share your name and photo with them? You won't receive any messages until you unblock them.";

/* A prompt notifying that the user must unblock this group to continue. */
"MESSAGE_REQUEST_VIEW_BLOCKED_GROUP_PROMPT" = "Unblock this group and share your name and photo with its members? You won't receive any messages until you unblock them.";

/* A prompt notifying that the user must unblock this group to continue. */
"MESSAGE_REQUEST_VIEW_BLOCKED_GROUP_PROMPT_V2" = "Unblock this group? They won’t know you’ve seen their messages until you unblock them.";

/* A button used to continue a conversation and share your profile. */
"MESSAGE_REQUEST_VIEW_CONTINUE_BUTTON" = "Continue";

/* incoming message request button text which deletes a conversation */
"MESSAGE_REQUEST_VIEW_DELETE_BUTTON" = "Delete";

/* A prompt notifying that the user must share their profile with this conversation. Embeds {{contact name}}. */
"MESSAGE_REQUEST_VIEW_EXISTING_CONTACT_PROMPT_FORMAT" = "Continue this chat with %@ and share your name and photo with them?";

/* A prompt notifying that the user must share their profile with this group. */
"MESSAGE_REQUEST_VIEW_EXISTING_GROUP_PROMPT" = "Continue your chat with this group and share your name and photo with its members?";

/* A prompt asking if the user wants to accept a conversation invite. Embeds {{contact name}}. */
"MESSAGE_REQUEST_VIEW_NEW_CONTACT_PROMPT_FORMAT" = "Let %@ message you and share your name and photo with them? They won’t know you’ve seen their message until you accept.";

/* A prompt asking if the user wants to accept a group invite. */
"MESSAGE_REQUEST_VIEW_NEW_GROUP_PROMPT" = "Join this group and share your name and photo with its members? They won’t know you’ve seen their messages until you accept.";

/* A prompt asking if the user wants to accept a group invite. */
"MESSAGE_REQUEST_VIEW_NEW_GROUP_PROMPT_V2" = "Join this group? They won’t know you’ve seen their messages until you accept.";

/* A button used to unlock a blocked conversation. */
"MESSAGE_REQUEST_VIEW_UNBLOCK_BUTTON" = "Unblock";

/* Label for button to cancel your request to join the group. */
"MESSAGE_REQUESTS_CANCEL_REQUEST_BUTTON" = "Cancel Request";

/* Title for the confirmation alert when cancelling your request to join the group. */
"MESSAGE_REQUESTS_CANCEL_REQUEST_CONFIRM_TITLE" = "Cancel your request to join this group?";

/* Indicator that you have requested to join this group. */
"MESSAGE_REQUESTS_CONVERSATION_REQUEST_INDICATOR" = "Your request to join has been sent to the group admin. You’ll be notified when they take action.";

/* Header for message requests splash screen */
"MESSAGE_REQUESTS_NAMES_SPLASH_TITLE" = "Introducing Message Requests";

/* Button to start a create profile name flow from the one time splash screen that appears after upgrading */
"MESSAGE_REQUESTS_SPLASH_ADD_PROFILE_NAME_BUTTON" = "Add Profile Name";

/* Body text for message requests splash screen */
"MESSAGE_REQUESTS_SPLASH_BODY" = "You can now choose to ”Accept” or ”Delete“ a new chat. Names let people know who’s messaging them.";

/* Toast indicating that a profile name has been created. */
"MESSAGE_REQUESTS_SPLASH_MEGAPHONE_TOAST" = "Your profile name has been saved.";

/* message status for message delivered to their recipient. */
"MESSAGE_STATUS_DELIVERED" = "Delivered";

/* message status while message is downloading. */
"MESSAGE_STATUS_DOWNLOADING" = "Downloading";

/* status message for failed messages */
"MESSAGE_STATUS_FAILED" = "Sending failed.";

/* status message for failed messages */
"MESSAGE_STATUS_FAILED_SHORT" = "Failed";

/* Label indicating that a message was only sent to some recipients. */
"MESSAGE_STATUS_PARTIALLY_SENT" = "Partially sent, tap for details";

/* status message for read messages */
"MESSAGE_STATUS_READ" = "Read";

/* message status if message delivery to a recipient is skipped. We skip delivering group messages to users who have left the group or unregistered their Signal account. */
"MESSAGE_STATUS_RECIPIENT_SKIPPED" = "Skipped";

/* Label indicating that a message failed to send. */
"MESSAGE_STATUS_SEND_FAILED" = "Send Failed";

/* message status while message is sending. */
"MESSAGE_STATUS_SENDING" = "Sending…";

/* status message for sent messages */
"MESSAGE_STATUS_SENT" = "Sent";

/* status message while attachment is uploading */
"MESSAGE_STATUS_UPLOADING" = "Uploading…";

/* placeholder text for the editable message field */
"MESSAGE_TEXT_FIELD_PLACEHOLDER" = "New Message";

/* Indicates that one member of this group conversation is no longer verified. Embeds {{user's name or phone number}}. */
"MESSAGES_VIEW_1_MEMBER_NO_LONGER_VERIFIED_FORMAT" = "%@ is no longer marked as verified. Tap for options.";

/* Indicates that this 1:1 conversation is no longer verified. Embeds {{user's name or phone number}}. */
"MESSAGES_VIEW_CONTACT_NO_LONGER_VERIFIED_FORMAT" = "%@ is no longer marked as verified. Tap for options.";

/* Indicates that a single member of this group has been blocked. */
"MESSAGES_VIEW_GROUP_1_MEMBER_BLOCKED" = "You Blocked 1 Member of This Group";

/* Indicates that some members of this group has been blocked. Embeds {{the number of blocked users in this group}}. */
"MESSAGES_VIEW_GROUP_N_MEMBERS_BLOCKED_FORMAT" = "You Blocked %@ Members of This Group";

/* Indicates that more than one member of this group conversation is no longer verified. */
"MESSAGES_VIEW_N_MEMBERS_NO_LONGER_VERIFIED" = "More than one member of this group is no longer marked as verified. Tap for options.";

/* Indicator that separates read from unread messages. */
"MESSAGES_VIEW_UNREAD_INDICATOR" = "New Messages";

/* info message text in conversation view */
"MISSED_CALL" = "Missed call";

/* Alert body */
"MISSING_CAMERA_PERMISSION_MESSAGE" = "You can enable camera access in the iOS Settings app to make video calls in Signal.";

/* Alert title */
"MISSING_CAMERA_PERMISSION_TITLE" = "Signal needs to access your camera.";

/* Alert body indicating the user has denied location permissios */
"MISSING_LOCATION_PERMISSION_MESSAGE" = "You can enable this permission in the iOS Settings app.";

/* Alert title indicating the user has denied location permissios */
"MISSING_LOCATION_PERMISSION_TITLE" = "Signal requires access to your location for this feature.";

/* Alert body when user has previously denied media library access */
"MISSING_MEDIA_LIBRARY_PERMISSION_MESSAGE" = "You can enable this permission in the iOS Settings app.";

/* Alert title when user has previously denied media library access */
"MISSING_MEDIA_LIBRARY_PERMISSION_TITLE" = "Signal requires access to your photos for this feature.";

/* alert title: cannot link - reached max linked devices */
"MULTIDEVICE_PAIRING_MAX_DESC" = "You cannot link any more devices.";

/* alert body: cannot link - reached max linked devices */
"MULTIDEVICE_PAIRING_MAX_RECOVERY" = "You have reached the maximum of devices you can currently link with your account. Please remove a device and try again.";

/* An explanation of the consequences of muting a thread. */
"MUTE_BEHAVIOR_EXPLANATION" = "You will not receive notifications for muted chats.";

/* Badge indicating that the user is muted. */
"MUTED_BADGE" = "Muted";

/* A button to skip a view. */
"NAVIGATION_ITEM_SKIP_BUTTON" = "Skip";

/* No comment provided by engineer. */
"NETWORK_ERROR_RECOVERY" = "Please check if you are online and try again.";

/* A label the cell that lets you add a new member to a group. */
"NEW_CONVERSATION_FIND_BY_PHONE_NUMBER" = "Find by Phone Number";

/* Action Sheet title prompting the user for a group avatar */
"NEW_GROUP_ADD_PHOTO_ACTION" = "Set Group Photo";

/* Label for the 'create new group' button. */
"NEW_GROUP_BUTTON" = "New Group";

/* The title for the 'create group' button. */
"NEW_GROUP_CREATE_BUTTON" = "Create";

/* Error indicating that a new group could not be created. */
"NEW_GROUP_CREATION_FAILED" = "New group could not be created.";

/* Error indicating that a new group could not be created due to network connectivity problems. */
"NEW_GROUP_CREATION_FAILED_DUE_TO_NETWORK" = "New group could not be created. Check your internet connection and try again.";

/* Message for error alert indicating that a group name is required. */
"NEW_GROUP_CREATION_MISSING_NAME_ALERT_MESSAGE" = "A group name is required.";

/* Title for error alert indicating that a group name is required. */
"NEW_GROUP_CREATION_MISSING_NAME_ALERT_TITLE" = "Missing Group Name";

/* Used in place of the group name when a group has not yet been named. */
"NEW_GROUP_DEFAULT_TITLE" = "New Group";

/* notification title. Embeds {{author name}} and {{group name}} */
"NEW_GROUP_MESSAGE_NOTIFICATION_TITLE" = "%@ to %@";

/* The title for the 'name new group' view. */
"NEW_GROUP_NAME_GROUP_VIEW_TITLE" = "Name Group";

/* a title for the selected section of the 'recipient picker' view. */
"NEW_GROUP_NON_CONTACTS_SECTION_TITLE" = "Other Users";

/* The title for the 'select members for new group' view. */
"NEW_GROUP_SELECT_MEMBERS_VIEW_TITLE" = "Select Members";

/* The alert message if user tries to exit the new group view without saving changes. */
"NEW_GROUP_VIEW_UNSAVED_CHANGES_MESSAGE" = "Would you like to discard these changes?";

/* The alert title if user tries to exit the new group view without saving changes. */
"NEW_GROUP_VIEW_UNSAVED_CHANGES_TITLE" = "Unsaved Changes";

/* No comment provided by engineer. */
"new_message" = "New Message";

/* A label for the 'add by phone number' button in the 'new non-contact conversation' view */
"NEW_NONCONTACT_CONVERSATION_VIEW_BUTTON" = "Search";

/* Title for the 'new non-contact conversation' view. */
"NEW_NONCONTACT_CONVERSATION_VIEW_TITLE" = "Find User";

/* Label for a button that lets users search for contacts by phone number */
"NO_CONTACTS_SEARCH_BY_PHONE_NUMBER" = "Find Contacts by Phone Number";

/* Explanation of how to see a conversation. */
"NO_SELECTED_CONVERSATION_DESCRIPTION" = "Select a contact or group to start chatting.";

/* Title welcoming to the app */
"NO_SELECTED_CONVERSATION_TITLE" = "Welcome to Signal";

/* A string prompting the user to send a new mesaage to a user */
"NON_CONTACT_TABLE_CELL_NEW_MESSAGE" = "New message to:";

/* A string asking the user if they'd like to invite a number to signal via SMS. */
"NON_CONTACT_TABLE_CELL_SEND_SMS" = "No user found. Invite via SMS?";

/* Label for 1:1 conversation with yourself. */
"NOTE_TO_SELF" = "Note to Self";

/* Lock screen notification text presented after user powers on their device without unlocking. Embeds {{device model}} (either 'iPad' or 'iPhone') */
"NOTIFICATION_BODY_PHONE_LOCKED_FORMAT" = "You may have received messages while your %@ was restarting.";

/* Body for notification permission action sheet */
"NOTIFICATION_PERMISSION_ACTION_SHEET_BODY" = "To receive notifications for new messages:";

/* First step for notification permission action sheet */
"NOTIFICATION_PERMISSION_ACTION_SHEET_STEP_ONE" = "Tap “Go to Settings” below";

/* Third step for notification permission action sheet */
"NOTIFICATION_PERMISSION_ACTION_SHEET_STEP_THREE" = "Turn on “Allow Notifications”";

/* Second step for notification permission action sheet */
"NOTIFICATION_PERMISSION_ACTION_SHEET_STEP_TWO" = "Tap Notifications";

/* Title for notification permission action sheet */
"NOTIFICATION_PERMISSION_ACTION_SHEET_TITLE" = "Turn on Notifications";

/* Snooze action text for contact permission reminder megaphone */
"NOTIFICATION_PERMISSION_NOT_NOW_ACTION" = "Not Now";

/* Action text for notification permission reminder megaphone */
"NOTIFICATION_PERMISSION_REMINDER_MEGAPHONE_ACTION" = "Turn On";

/* Body for notification permission reminder megaphone */
"NOTIFICATION_PERMISSION_REMINDER_MEGAPHONE_BODY" = "Never miss a message from your contacts and groups.";

/* Title for notification permission reminder megaphone */
"NOTIFICATION_PERMISSION_REMINDER_MEGAPHONE_TITLE" = "Turn on Notifications?";

/* No comment provided by engineer. */
"NOTIFICATIONS_FOOTER_WARNING" = "Actions include “Mark as Read,” “Reply,” and “Call Back.”";

/* No comment provided by engineer. */
"NOTIFICATIONS_NONE" = "No Name or Content";

/* Table cell switch label. When disabled, Signal will not play notification sounds while the app is in the foreground. */
"NOTIFICATIONS_SECTION_INAPP" = "Play While App is Open";

/* Label for settings UI that allows user to change the notification sound. */
"NOTIFICATIONS_SECTION_SOUNDS" = "Sounds";

/* Label for settings UI that allows user to add a new notification sound. */
"NOTIFICATIONS_SECTION_SOUNDS_ADD_CUSTOM_SOUND" = "Add custom sound…";

/* No comment provided by engineer. */
"NOTIFICATIONS_SENDER_AND_MESSAGE" = "Name, Content, and Actions";

/* No comment provided by engineer. */
"NOTIFICATIONS_SENDER_ONLY" = "Name Only";

/* No comment provided by engineer. */
"NOTIFICATIONS_SHOW" = "Show";

/* No comment provided by engineer. */
"OK" = "OK";

/* Label indicating that the 2fa pin is exhausted in the 'onboarding 2fa' view. */
"ONBOARDING_2FA_ATTEMPTS_EXHAUSTED" = "Incorrect PIN. Attempts exhausted.";

/* Label for the 'create new pin' button when reglock is disabled during onboarding. */
"ONBOARDING_2FA_CREATE_NEW_PIN" = "Create New PIN";

/* Button asking if the user would like to enter an alphanumeric PIN */
"ONBOARDING_2FA_ENTER_ALPHANUMERIC" = "Enter Alphanumeric PIN";

/* Button asking if the user would like to enter an numeric PIN */
"ONBOARDING_2FA_ENTER_NUMERIC" = "Enter Numeric PIN";

/* Label for the 'forgot 2FA PIN' link in the 'onboarding 2FA' view. */
"ONBOARDING_2FA_FORGOT_PIN_LINK" = "Need Help?";

/* Label indicating that the 2fa pin is invalid in the 'onboarding 2fa' view. */
"ONBOARDING_2FA_INVALID_PIN" = "Incorrect PIN";

/* Label indicating that the 2fa pin is invalid with a retry count other than one in the 'onboarding 2fa' view. */
"ONBOARDING_2FA_INVALID_PIN_PLURAL_FORMAT" = "Incorrect PIN. %lu attempts remaining.";

/* Label indicating that the 2fa pin is invalid with a retry count of one in the 'onboarding 2fa' view. */
"ONBOARDING_2FA_INVALID_PIN_SINGLE" = "Incorrect PIN. 1 attempt remaining.";

/* Label for the 'skip and create new pin' button when reglock is disabled during onboarding. */
"ONBOARDING_2FA_SKIP_AND_CREATE_NEW_PIN" = "Skip and Create New Pin";

/* Explanation for the skip pin entry action sheet during onboarding. */
"ONBOARDING_2FA_SKIP_PIN_ENTRY_MESSAGE" = "If you can’t remember your PIN, you can create a new one. You can register and use your account but you’ll lose some saved settings like your profile information.";

/* Title for the skip pin entry action sheet during onboarding. */
"ONBOARDING_2FA_SKIP_PIN_ENTRY_TITLE" = "Skip PIN Entry?";

/* Title of the 'onboarding Captcha' view. */
"ONBOARDING_CAPTCHA_TITLE" = "Add a touch of humanity to your messages";

/* button indicating that the user will register their ipad */
"ONBOARDING_MODE_SWITCH_BUTTON_PROVISIONING" = "Register iPad";

/* button indicating that the user will link their phone */
"ONBOARDING_MODE_SWITCH_BUTTON_REGISTERING" = "Link iPhone";

/* explanation to the user they're switching from linking to registering flow */
"ONBOARDING_MODE_SWITCH_EXPLANATION_PROVISIONING" = "Tapping “Register iPad” will let you create a brand new Signal account or move an existing account to this iPad. This will disable Signal on any other device currently registered with the same phone number.";

/* explanation to the user they're switching from registering to linking flow */
"ONBOARDING_MODE_SWITCH_EXPLANATION_REGISTERING" = "Tapping “Link iPhone” will let you connect your phone to an existing account. Linking your phone is generally not recommended and will limit some functionality, such as calling.";

/* header text indicating to the user they're switching from linking to registering flow */
"ONBOARDING_MODE_SWITCH_TITLE_PROVISIONING" = "Register this iPad";

/* header text indicating to the user they're switching from registering to linking flow */
"ONBOARDING_MODE_SWITCH_TITLE_REGISTERING" = "Link this iPhone";

/* warning to the user that registering an ipad is not recommended */
"ONBOARDING_MODE_SWITCH_WARNING_PROVISIONING" = "Registering this iPad will disable Signal on any other device currently registered with the same phone number.";

/* warning to the user that linking a phone is not recommended */
"ONBOARDING_MODE_SWITCH_WARNING_REGISTERING" = "Linking your iPhone is not recommended and will limit core functionality.";

/* Label for the 'give access' button in the 'onboarding permissions' view. */
"ONBOARDING_PERMISSIONS_ENABLE_PERMISSIONS_BUTTON" = "Enable Permissions";

/* Explanation in the 'onboarding permissions' view. */
"ONBOARDING_PERMISSIONS_EXPLANATION" = "Notifications let you see when messages arrive and receive updates about new chat activity.";

/* Title of the 'onboarding permissions' view. */
"ONBOARDING_PERMISSIONS_TITLE" = "Get the message";

/* Explanation of the 'onboarding phone number discoverability' view. Embeds {user phone number} */
"ONBOARDING_PHONE_NUMBER_DISCOVERABILITY_EXPLANATION_FORMAT" = "Choose who can find you on Signal with your phone number %@";

/* Title of the 'onboarding phone number discoverability' view. */
"ONBOARDING_PHONE_NUMBER_DISCOVERABILITY_TITLE" = "Who can find you with your number?";

/* Title of the 'onboarding phone number' view. */
"ONBOARDING_PHONE_NUMBER_TITLE" = "Enter your phone number to get started";

/* Label indicating that the phone number is invalid in the 'onboarding phone number' view. */
"ONBOARDING_PHONE_NUMBER_VALIDATION_WARNING" = "Invalid number";

/* Explanation of the 'onboarding pin attempts exhausted' view when reglock is disabled. */
"ONBOARDING_PIN_ATTEMPTS_EXHAUSTED_EXPLANATION" = "You’ve run out of PIN guesses, but you can still access your Signal account by creating a new PIN. For your privacy and security your account will be restored without any saved profile information or settings.";

/* Label for the 'learn more' link when reglock is disabled in the 'onboarding pin attempts exhausted' view. */
"ONBOARDING_PIN_ATTEMPTS_EXHAUSTED_LEARN_MORE" = "Learn more about PINs";

/* Explanation of the 'onboarding pin attempts exhausted' view when reglock is enabled. */
"ONBOARDING_PIN_ATTEMPTS_EXHAUSTED_REGLOCK_EXPLANATION" = "To protect your privacy and the security of your account, we’ve locked it for 7 days.\n\nAfter 7 days of inactivity, you’ll be able to reregister this phone number without needing your PIN. All content will be wiped.";

/* Label for the 'learn more' link when reglock is enabled in the 'onboarding pin attempts exhausted' view. */
"ONBOARDING_PIN_ATTEMPTS_EXHAUSTED_REGLOCK_LEARN_MORE" = "Learn more about locked accounts";

/* Title of the 'onboarding pin attempts exhausted' view when reglock is enabled. */
"ONBOARDING_PIN_ATTEMPTS_EXHAUSTED_REGLOCK_TITLE" = "Account Locked";

/* Title of the 'onboarding pin attempts exhausted' view when reglock is disabled. */
"ONBOARDING_PIN_ATTEMPTS_EXHAUSTED_TITLE" = "Incorrect PIN";

/* Title of the 'onboarding PIN' view. */
"ONBOARDING_PIN_EXPLANATION" = "Enter the PIN you created for your account. This is different from your SMS verification code.";

/* Title of the 'onboarding PIN' view. */
"ONBOARDING_PIN_TITLE" = "Enter your PIN";

/* Link to the 'terms and privacy policy' in the 'onboarding splash' view. */
"ONBOARDING_SPLASH_TERM_AND_PRIVACY_POLICY" = "Terms & Privacy Policy";

/* Title of the 'onboarding splash' view. */
"ONBOARDING_SPLASH_TITLE" = "Take privacy with you.\nBe yourself in every message.";

/* Label for the link that lets users change their phone number in the onboarding views. */
"ONBOARDING_VERIFICATION_BACK_LINK" = "Wrong number?";

/* Format for the label of the 'sent code' label of the 'onboarding verification' view. Embeds {{the time until the code can be resent}}. */
"ONBOARDING_VERIFICATION_CODE_COUNTDOWN_FORMAT" = "I didn't get a code (available in %@)";

/* action sheet item shown after a number of failures to receive a verificaiton SMS during registration */
"ONBOARDING_VERIFICATION_EMAIL_SIGNAL_SUPPORT" = "Contact Signal Support";

/* Label indicating that the verification code is incorrect in the 'onboarding verification' view. */
"ONBOARDING_VERIFICATION_INVALID_CODE" = "This code is incorrect";

/* Label for link that can be used when the original code did not arrive. */
"ONBOARDING_VERIFICATION_ORIGINAL_CODE_MISSING_LINK" = "I didn't get a code";

/* Message for the 'resend code' alert in the 'onboarding verification' view. */
"ONBOARDING_VERIFICATION_RESEND_CODE_ALERT_MESSAGE" = "Please ensure that you have cellular service and can receive SMS messages.";

/* Title for the 'resend code' alert in the 'onboarding verification' view. */
"ONBOARDING_VERIFICATION_RESEND_CODE_ALERT_TITLE" = "No code?";

/* Label for the 'resend code by SMS' button in the 'onboarding verification' view. */
"ONBOARDING_VERIFICATION_RESEND_CODE_BY_SMS_BUTTON" = "Resend Code";

/* Label for the 'resend code by voice' button in the 'onboarding verification' view. */
"ONBOARDING_VERIFICATION_RESEND_CODE_BY_VOICE_BUTTON" = "Call Me Instead";

/* Label for link that can be used when the resent code did not arrive. */
"ONBOARDING_VERIFICATION_RESENT_CODE_MISSING_LINK" = "Still no code?";

/* Format for the title of the 'onboarding verification' view. Embeds {{the user's phone number}}. */
"ONBOARDING_VERIFICATION_TITLE_DEFAULT_FORMAT" = "Enter the code we sent to %@";

/* Format for the title of the 'onboarding verification' view after the verification code has been resent. Embeds {{the user's phone number}}. */
"ONBOARDING_VERIFICATION_TITLE_RESENT_FORMAT" = "We just resent a code to %@";

/* Button text which opens the settings app */
"OPEN_SETTINGS_BUTTON" = "Settings";

/* Info Message when another user disabled disappearing messages. Embeds {{name of other user}}. */
"OTHER_DISABLED_DISAPPEARING_MESSAGES_CONFIGURATION" = "%@ disabled disappearing messages.";

/* Info Message when another user enabled disappearing messages. Embeds {{name of other user}} and {{time amount}} before messages disappear. See the *_TIME_AMOUNT strings for context. */
"OTHER_UPDATED_DISAPPEARING_MESSAGES_CONFIGURATION" = "%@ set disappearing message time to %@.";

/* Label warning the user that the Signal service may be down. */
"OUTAGE_WARNING" = "Signal is experiencing technical difficulties. We are working hard to restore service as quickly as possible.";

/* info message text in conversation view. {embeds callee name} */
"OUTGOING_CALL_FORMAT" = "You called %@";

/* Error indicating that a PDF could not be displayed. */
"PDF_VIEW_COULD_NOT_RENDER" = "PDF could not be displayed";

/* Navbar title for for PDF view. */
"PDF_VIEW_TITLE" = "PDF";

/* Title of 'accept member request to join group' button. */
"PENDING_GROUP_MEMBERS_ACCEPT_REQUEST_BUTTON" = "Add to Group";

/* Title of 'accept member request to join group' confirmation alert. Embeds {{ the name of the requesting group member. }}. */
"PENDING_GROUP_MEMBERS_ACCEPT_REQUEST_CONFIRMATION_TITLE_FORMAT" = "Add “%@” to the group?";

/* Title of 'deny member request to join group' button. */
"PENDING_GROUP_MEMBERS_DENY_REQUEST_BUTTON" = "Deny Request";

/* Title of 'deny member request to join group' confirmation alert. Embeds {{ the name of the requesting group member. }}. */
"PENDING_GROUP_MEMBERS_DENY_REQUEST_CONFIRMATION_TITLE_FORMAT" = "Deny request from “%@”?";

/* Format for label indicating the a group member has invited 1 other user to the group. Embeds {{ the name of the inviting group member. }}. */
"PENDING_GROUP_MEMBERS_MEMBER_INVITED_1_USER_FORMAT" = "%@ invited 1 person";

/* Format for label indicating the a group member has invited N other users to the group. Embeds {{ %1$@ name of the inviting group member, %2$@ the number of users they have invited. }}. */
"PENDING_GROUP_MEMBERS_MEMBER_INVITED_N_USERS_FORMAT" = "%1$@ invited %2$@ people";

/* Label indicating that a group has no pending member requests. */
"PENDING_GROUP_MEMBERS_NO_PENDING_MEMBER_REQUESTS" = "There are no pending member requests.";

/* Label indicating that a group has no pending members. */
"PENDING_GROUP_MEMBERS_NO_PENDING_MEMBERS" = "No invites to show.";

/* Message indicating that a request to join the group was successfully approved. Embeds {{ the name of the approved user }}. */
"PENDING_GROUP_MEMBERS_REQUEST_APPROVED_FORMAT" = "Added “%@“.";

/* Format for banner indicating that there are pending member requests to join the group. Embeds {{ the number of pending member requests }}. */
"PENDING_GROUP_MEMBERS_REQUEST_BANNER_FORMAT" = "%@ pending member requests.";

/* Label for the 'view requests' button in the pending member requests banner. */
"PENDING_GROUP_MEMBERS_REQUEST_BANNER_VIEW_REQUESTS" = "View Requests";

/* Message indicating that a request to join the group was successfully denied. Embeds {{ the name of the denied user }}. */
"PENDING_GROUP_MEMBERS_REQUEST_DENIED_FORMAT" = "Denied “%@“.";

/* Format for 'revoke invalid 1 invite' item. */
"PENDING_GROUP_MEMBERS_REVOKE_INVALID_INVITE_1" = "Revoke invalid invite";

/* Format for 'revoke invalid N invites' item. Embeds {{ the number of invalid invites. }}. */
"PENDING_GROUP_MEMBERS_REVOKE_INVALID_INVITES_N_FORMAT" = "Revoke %@ invalid invites";

/* Title of 'revoke invite' button. */
"PENDING_GROUP_MEMBERS_REVOKE_INVITE_1_BUTTON" = "Revoke Invite";

/* Format for title of 'revoke invite' confirmation alert. Embeds {{ the name of the inviting group member. }}. */
"PENDING_GROUP_MEMBERS_REVOKE_INVITE_CONFIRMATION_TITLE_1_FORMAT" = "Revoke group invite sent by “%@“?";

/* Format for title of 'revoke invite' confirmation alert. Embeds {{ %1$@ the number of users they have invited, %2$@ name of the inviting group member. }}. */
"PENDING_GROUP_MEMBERS_REVOKE_INVITE_CONFIRMATION_TITLE_N_FORMAT" = "Revoke %1$@ invites sent by “%2$@“?";

/* Title of 'revoke invites' button. */
"PENDING_GROUP_MEMBERS_REVOKE_INVITE_N_BUTTON" = "Revoke Invites";

/* Format for title of 'revoke invite' confirmation alert. Embeds {{ the name of the invited group member. }}. */
"PENDING_GROUP_MEMBERS_REVOKE_LOCAL_INVITE_CONFIRMATION_TITLE_1_FORMAT" = "Revoke group invite for “%@“?";

/* Footer for the 'invites by other group members' section of the 'member requests and invites' view. */
"PENDING_GROUP_MEMBERS_SECTION_FOOTER_INVITES_FROM_OTHER_MEMBERS" = "Details of people invited by other group members are not shown. If invitees choose to join, their information will be shared with the group at that time. They will not see any messages in the group until they join.";

/* Footer for the 'pending member requests' section of the 'member requests and invites' view. Embeds {{ the name of the group }}. */
"PENDING_GROUP_MEMBERS_SECTION_FOOTER_PENDING_MEMBER_REQUESTS_FORMAT" = "People on this list are attempting to join “%@” via the group link.";

/* Title for the 'invalid invites' section of the 'member requests and invites' view. */
"PENDING_GROUP_MEMBERS_SECTION_TITLE_INVALID_INVITES" = "Invalid Invites";

/* Title for the 'invites by other group members' section of the 'member requests and invites' view. */
"PENDING_GROUP_MEMBERS_SECTION_TITLE_INVITES_FROM_OTHER_MEMBERS" = "Invites by other group members";

/* Title for the 'pending member requests' section of the 'member requests and invites' view. */
"PENDING_GROUP_MEMBERS_SECTION_TITLE_PENDING_MEMBER_REQUESTS" = "Pending Member Requests";

/* Title for the 'people you invited' section of the 'member requests and invites' view. */
"PENDING_GROUP_MEMBERS_SECTION_TITLE_PEOPLE_YOU_INVITED" = "People you invited";

/* Label for view-once messages that have invalid content. */
"PER_MESSAGE_EXPIRATION_INVALID_CONTENT" = "Error handling incoming message";

/* inbox cell and notification text for an already viewed view-once media message. */
"PER_MESSAGE_EXPIRATION_NOT_VIEWABLE" = "View-once media";

/* Label for outgoing view-once messages. */
"PER_MESSAGE_EXPIRATION_OUTGOING_MESSAGE" = "Media";

/* inbox cell and notification text for a view-once photo. */
"PER_MESSAGE_EXPIRATION_PHOTO_PREVIEW" = "View-once photo";

/* inbox cell and notification text for a view-once video. */
"PER_MESSAGE_EXPIRATION_VIDEO_PREVIEW" = "View-once video";

/* Label for view-once messages indicating that user can tap to view the message's contents. */
"PER_MESSAGE_EXPIRATION_VIEW_PHOTO" = "View Photo";

/* Label for view-once messages indicating that user can tap to view the message's contents. */
"PER_MESSAGE_EXPIRATION_VIEW_VIDEO" = "View Video";

/* Label for view-once messages indicating that the local user has viewed the message's contents. */
"PER_MESSAGE_EXPIRATION_VIEWED" = "Viewed";

/* A user friendly name for the 'everybody' phone number discoverability mode. */
"PHONE_NUMBER_DISCOVERABILITY_EVERYBODY" = "Everybody";

/* A user friendly description of the 'everybody' phone number discoverability mode. */
"PHONE_NUMBER_DISCOVERABILITY_EVERYBODY_DESCRIPTION" = "Anyone who has your phone number in their contacts will see you as a contact on Signal. Others will be able to find you in Search.";

/* A user friendly name for the 'nobody' phone number discoverability mode. */
"PHONE_NUMBER_DISCOVERABILITY_NOBODY" = "Nobody";

/* A user friendly description of the 'nobody' phone number discoverability mode. */
"PHONE_NUMBER_DISCOVERABILITY_NOBODY_DESCRIPTION" = "Nobody on Signal will be able to find you with your phone number. You won’t be visible as contact for people who have your phone number in their contacts and others won’t be able to find you with your phone number in search.";

/* A format for a label showing an example phone number. Embeds {{the example phone number}}. */
"PHONE_NUMBER_EXAMPLE_FORMAT" = "Example: %@";

/* A user friendly name for the 'contacts only' phone number sharing mode. */
"PHONE_NUMBER_SHARING_CONTACTS_ONLY" = "My Contacts";

/* A user friendly description of the 'contacts only' phone number sharing mode. */
"PHONE_NUMBER_SHARING_CONTACTS_ONLY_DESCRIPTION" = "Only your contacts will see your phone number on Signal.";

/* A user friendly name for the 'everybody' phone number sharing mode. */
"PHONE_NUMBER_SHARING_EVERYBODY" = "Everybody";

/* A user friendly description of the 'everybody' phone number sharing mode. */
"PHONE_NUMBER_SHARING_EVERYBODY_DESCRIPTION" = "Your phone number will be visible to people and groups you message. People who have your number in their phone contacts will also see it on Signal.";

/* A user friendly name for the 'nobody' phone number sharing mode. */
"PHONE_NUMBER_SHARING_NOBODY" = "Nobody";

/* A user friendly description of the 'nobody' phone number sharing mode. */
"PHONE_NUMBER_SHARING_NOBODY_DESCRIPTION" = "Nobody will see your phone number on Signal.";

/* Format for phone number label with an index. Embeds {{Phone number label (e.g. 'home')}} and {{index, e.g. 2}}. */
"PHONE_NUMBER_TYPE_AND_INDEX_NAME_FORMAT" = "%@ %@";

/* Label for 'Home' phone numbers. */
"PHONE_NUMBER_TYPE_HOME" = "Home";

/* Label for 'HomeFAX' phone numbers. */
"PHONE_NUMBER_TYPE_HOME_FAX" = "Home Fax";

/* Label for 'iPhone' phone numbers. */
"PHONE_NUMBER_TYPE_IPHONE" = "iPhone";

/* Label for 'Main' phone numbers. */
"PHONE_NUMBER_TYPE_MAIN" = "Main";

/* Label for 'Mobile' phone numbers. */
"PHONE_NUMBER_TYPE_MOBILE" = "Mobile";

/* Label for 'Other' phone numbers. */
"PHONE_NUMBER_TYPE_OTHER" = "Other";

/* Label for 'Other FAX' phone numbers. */
"PHONE_NUMBER_TYPE_OTHER_FAX" = "Other Fax";

/* Label for 'Pager' phone numbers. */
"PHONE_NUMBER_TYPE_PAGER" = "Pager";

/* Label used when we don't what kind of phone number it is (e.g. mobile/work/home). */
"PHONE_NUMBER_TYPE_UNKNOWN" = "Unknown";

/* Label for 'Work' phone numbers. */
"PHONE_NUMBER_TYPE_WORK" = "Work";

/* Label for 'Work FAX' phone numbers. */
"PHONE_NUMBER_TYPE_WORK_FAX" = "Work Fax";

/* alert title, generic error preventing user from capturing a photo */
"PHOTO_CAPTURE_GENERIC_ERROR" = "Unable to capture image.";

/* alert title */
"PHOTO_CAPTURE_UNABLE_TO_CAPTURE_IMAGE" = "Unable to capture image.";

/* alert title */
"PHOTO_CAPTURE_UNABLE_TO_INITIALIZE_CAMERA" = "Failed to configure camera.";

/* label for system photo collections which have no name. */
"PHOTO_PICKER_UNNAMED_COLLECTION" = "Unnamed Album";

/* Pressing this button pins a thread */
"PIN_ACTION" = "Pin";

/* Label indicating the user must use at least 4 characters */
"PIN_CREATION_ALPHANUMERIC_HINT" = "PIN must be at least 4 characters";

/* Title of the 'pin creation' recreation view. */
"PIN_CREATION_CHANGING_TITLE" = "Change your PIN";

/* Title of the 'pin creation' confirmation view. */
"PIN_CREATION_CONFIRM_TITLE" = "Confirm your PIN";

/* The explanation of confirmation in the 'pin creation' view. */
"PIN_CREATION_CONFIRMATION_EXPLANATION" = "Enter the PIN you just created.";

/* Button asking if the user would like to create an alphanumeric PIN */
"PIN_CREATION_CREATE_ALPHANUMERIC" = "Create Alphanumeric PIN";

/* Button asking if the user would like to create an numeric PIN */
"PIN_CREATION_CREATE_NUMERIC" = "Create Numeric PIN";

/* Action of the 'pin disable' action sheet. */
"PIN_CREATION_DISABLE_CONFIRMATION_ACTION" = "Disable PIN";

/* Message of the 'pin disable' action sheet. */
"PIN_CREATION_DISABLE_CONFIRMATION_MESSAGE" = "If you disable the PIN, you will lose all data when you re-register Signal unless you transfer it from another iOS device. You can not turn on Registration Lock while the PIN is disabled.";

/* Title of the 'pin disable' action sheet. */
"PIN_CREATION_DISABLE_CONFIRMATION_TITLE" = "Warning";

/* Error body indicating that the attempt to create a PIN failed. */
"PIN_CREATION_ERROR_MESSAGE" = "Your PIN was not saved. We’ll prompt you to create a PIN later.";

/* Error title indicating that the attempt to create a PIN failed. */
"PIN_CREATION_ERROR_TITLE" = "PIN Creation Failed";

/* The explanation in the 'pin creation' view. */
"PIN_CREATION_EXPLANATION" = "PINs keep information stored with Signal encrypted so only you can access it. Your profile, settings, and contacts will restore when you reinstall. You won’t need your PIN to open the app.";

/* Learn more action on the pin creation view */
"PIN_CREATION_LEARN_MORE" = "Learn More About PINs";

/* Label indicating that the attempted PIN does not match the first PIN */
"PIN_CREATION_MISMATCH_ERROR" = "PINs don’t match. Try again.";

/* Label indicating the user must use at least 4 digits */
"PIN_CREATION_NUMERIC_HINT" = "PIN must be at least 4 digits";

/* Label indication the user must confirm their PIN. */
"PIN_CREATION_PIN_CONFIRMATION_HINT" = "Re-enter PIN";

/* Indicates the work we are doing while creating the user's pin */
"PIN_CREATION_PIN_PROGRESS" = "Creating PIN…";

/* The re-creation explanation in the 'pin creation' view. */
"PIN_CREATION_RECREATION_EXPLANATION" = "You can change your PIN as long as this device is registered.";

/* Title of the 'pin creation' recreation view. */
"PIN_CREATION_RECREATION_TITLE" = "Change your PIN";

/* Action of the 'pin disable' reglock action sheet. */
"PIN_CREATION_REGLOCK_CONFIRMATION_ACTION" = "Turn Off";

/* Message of the 'pin disable' reglock action sheet. */
"PIN_CREATION_REGLOCK_CONFIRMATION_MESSAGE" = "To disable your PIN, you first have to turn off Registration Lock.";

/* Title of the 'pin disable' reglock action sheet. */
"PIN_CREATION_REGLOCK_CONFIRMATION_TITLE" = "Turn Off Registration Lock?";

/* Skip action on the pin creation view */
"PIN_CREATION_SKIP" = "Disable PIN";

/* Title of the 'pin creation' view. */
"PIN_CREATION_TITLE" = "Create your PIN";

/* Label indicating that the attempted PIN is too weak */
"PIN_CREATION_WEAK_ERROR" = "Choose a stronger PIN";

/* Error body indicating that the attempt to disable a PIN failed. */
"PIN_DISABLE_ERROR_MESSAGE" = "Your PIN was not able to be disabled. We’ll prompt you again later.";

/* Error title indicating that the attempt to disable a PIN failed. */
"PIN_DISABLE_ERROR_TITLE" = "PIN Disable Failed";

/* The explanation for the 'pin reminder' dialog. */
"PIN_REMINDER_EXPLANATION" = "To help you memorize your PIN, we’ll ask you to enter it periodically. We’ll ask less over time.";

/* Text asking if the user forgot their pin for the 'pin reminder' dialog. */
"PIN_REMINDER_FORGOT_PIN" = "Forgot your PIN?";

/* Action text for PIN reminder megaphone */
"PIN_REMINDER_MEGAPHONE_ACTION" = "Verify PIN";

/* Body for PIN reminder megaphone */
"PIN_REMINDER_MEGAPHONE_BODY" = "We’ll occasionally ask you to verify your PIN so that you remember it.";

/* Toast indicating that we'll ask you for your PIN again in 3 days. */
"PIN_REMINDER_MEGAPHONE_FEW_DAYS_TOAST" = "We’ll remind you again in a few days.";

/* Title for PIN reminder megaphone */
"PIN_REMINDER_MEGAPHONE_TITLE" = "Verify your Signal PIN";

/* Toast indicating that we'll ask you for your PIN again tomorrow. */
"PIN_REMINDER_MEGAPHONE_TOMORROW_TOAST" = "We’ll remind you again tomorrow.";

/* Toast indicating that we'll ask you for your PIN again in 2 weeks. */
"PIN_REMINDER_MEGAPHONE_TWO_WEEK_TOAST" = "We’ll remind you again in a couple of weeks.";

/* Toast indicating that we'll ask you for your PIN again in a week. */
"PIN_REMINDER_MEGAPHONE_WEEK_TOAST" = "We’ll remind you again in a week.";

/* Label indicating that the attempted PIN does not match the user's PIN */
"PIN_REMINDER_MISMATCH_ERROR" = "Invalid PIN, try again.";

/* The title for the 'pin reminder' dialog. */
"PIN_REMINDER_TITLE" = "Enter your Signal PIN";

/* Label indicating that the attempted PIN is too short */
"PIN_REMINDER_TOO_SHORT_ERROR" = "PIN must be at least 4 digits.";

/* An explanation that you have already pinned the maximum number of conversations. */
"PINNED_CONVERSATION_LIMIT" = "You can only pin up to 4 chats.";

/* The title for pinned conversation section on the conversation list */
"PINNED_SECTION_TITLE" = "Pinned";

/* Action text for PIN megaphone when user doesn't have a PIN */
"PINS_MEGAPHONE_ACTION" = "Create PIN";

/* Body for PIN megaphone when user doesn't have a PIN */
"PINS_MEGAPHONE_BODY" = "PINs keep information that’s stored with Signal encrypted";

/* Toast indication that the user will be reminded later to setup their PIN. Embeds {{time until mandatory}} */
"PINS_MEGAPHONE_SNOOZE_TOAST_FORMAT" = "We’ll remind you later. Creating a PIN will become mandatory in %ld days.";

/* Title for PIN megaphone when user doesn't have a PIN */
"PINS_MEGAPHONE_TITLE" = "Create a PIN";

/* Toast indicating that a PIN has been created. */
"PINS_MEGAPHONE_TOAST" = "PIN created. You can change it in settings.";

/* Toast indicating that a PIN has been disabled. */
"PINS_MEGAPHONE_TOAST_DISABLED" = "PIN Disabled.";

/* Accessibility label for button to start media playback */
"PLAY_BUTTON_ACCESSABILITY_LABEL" = "Play Media";

/* Label indicating that the user is not verified. Embeds {{the user's name or phone number}}. */
"PRIVACY_IDENTITY_IS_NOT_VERIFIED_FORMAT" = "You have not marked %@ as verified.";

/* Badge indicating that the user is verified. */
"PRIVACY_IDENTITY_IS_VERIFIED_BADGE" = "Verified";

/* Label indicating that the user is verified. Embeds {{the user's name or phone number}}. */
"PRIVACY_IDENTITY_IS_VERIFIED_FORMAT" = "%@ is verified.";

/* Button that shows the 'scan with camera' view. */
"PRIVACY_TAP_TO_SCAN" = "Tap to Scan";

/* Button that lets user mark another user's identity as unverified. */
"PRIVACY_UNVERIFY_BUTTON" = "Clear Verification";

/* Alert body when verifying with {{contact name}} */
"PRIVACY_VERIFICATION_FAILED_I_HAVE_WRONG_KEY_FOR_THEM" = "This doesn't look like your safety number with %@. Are you verifying the correct contact?";

/* Alert body */
"PRIVACY_VERIFICATION_FAILED_MISMATCHED_SAFETY_NUMBERS_IN_CLIPBOARD" = "The number in your clipboard doesn't look like the correct safety number for this chat.";

/* Alert body for user error */
"PRIVACY_VERIFICATION_FAILED_NO_SAFETY_NUMBERS_IN_CLIPBOARD" = "Signal couldn't find any safety number in your clipboard. Have you copied it correctly?";

/* Alert body when verifying with {{contact name}} */
"PRIVACY_VERIFICATION_FAILED_THEY_HAVE_WRONG_KEY_FOR_ME" = "Every pair of Signal users shares a distinct safety number. Double-check that %@ is displaying *your* distinct safety number.";

/* alert body */
"PRIVACY_VERIFICATION_FAILED_WITH_OLD_LOCAL_VERSION" = "You're running an old version of Signal. You need to update before you can verify.";

/* alert body */
"PRIVACY_VERIFICATION_FAILED_WITH_OLD_REMOTE_VERSION" = "Your partner is running an old version of Signal. They need to update before you can verify.";

/* alert body */
"PRIVACY_VERIFICATION_FAILURE_INVALID_QRCODE" = "The scanned code doesn't look like a safety number. Are you both on an up-to-date version of Signal?";

/* Paragraph(s) shown alongside the safety number when verifying privacy with {{contact name}} */
"PRIVACY_VERIFICATION_INSTRUCTIONS" = "If you wish to verify the security of your end-to-end encryption with %@, compare the numbers above with the numbers on their device.\n\nAlternatively, you can scan the code on their phone, or ask them to scan your code.";

/* Navbar title */
"PRIVACY_VERIFICATION_TITLE" = "Verify Safety Number";

/* Button that lets user mark another user's identity as verified. */
"PRIVACY_VERIFY_BUTTON" = "Mark as Verified";

/* No comment provided by engineer. */
"PROCEED_BUTTON" = "Proceed";

/* The copy rendered in a conversation when someone in your address book changes their profile name. Embeds {contact name}, {old profile name}, {new profile name} */
"PROFILE_NAME_CHANGE_SYSTEM_CONTACT_FORMAT" = "%@ changed their profile name from %@ to %@.";

/* The copy rendered in a conversation when someone not in your address book changes their profile name. Embeds {old profile name}, {new profile name} */
"PROFILE_NAME_CHANGE_SYSTEM_NONCONTACT_FORMAT" = "%@ changed their profile name to %@.";

/* Action Sheet title prompting the user for a profile avatar */
"PROFILE_VIEW_AVATAR_ACTIONSHEET_TITLE" = "Set Profile Photo";

/* Label for action that clear's the user's profile avatar */
"PROFILE_VIEW_CLEAR_AVATAR" = "Remove Photo";

/* A string indicating that the user can create a username on the profile view. */
"PROFILE_VIEW_CREATE_USERNAME" = "Create Username";

/* Error message shown when user tries to update profile with a family name that is too long. */
"PROFILE_VIEW_ERROR_FAMILY_NAME_TOO_LONG" = "Your last name is too long.";

/* Error message shown when user tries to update profile without a given name */
"PROFILE_VIEW_ERROR_GIVEN_NAME_REQUIRED" = "Your first name is required.";

/* Error message shown when user tries to update profile with a given name that is too long. */
"PROFILE_VIEW_ERROR_GIVEN_NAME_TOO_LONG" = "Your first name is too long.";

/* Default text for the family name field of the profile view. */
"PROFILE_VIEW_FAMILY_NAME_DEFAULT_TEXT" = "(Optional)";

/* Label for the family name field of the profile view. */
"PROFILE_VIEW_FAMILY_NAME_FIELD" = "Last Name";

/* Default text for the given name field of the profile view. */
"PROFILE_VIEW_GIVEN_NAME_DEFAULT_TEXT" = "(Required)";

/* Label for the given name field of the profile view. */
"PROFILE_VIEW_GIVEN_NAME_FIELD" = "First Name";

/* Error shown when the user tries to update their profile when the app is not connected to the internet. */
"PROFILE_VIEW_NO_CONNECTION" = "Profile can only be updated when connected to the internet.";

/* Description of the user profile. */
"PROFILE_VIEW_PROFILE_DESCRIPTION" = "Your profile is end-to-end encrypted. Your profile and changes to it will be visible to your contacts, when you initiate or accept new chats, and when you join new groups.";

/* Button to save the profile view in the profile view. */
"PROFILE_VIEW_SAVE_BUTTON" = "Save";

/* Title for the profile view. */
"PROFILE_VIEW_TITLE" = "Profile";

/* Label for the username field of the profile view. */
"PROFILE_VIEW_USERNAME_FIELD" = "Username";

/* Notification action button title */
"PUSH_MANAGER_MARKREAD" = "Mark as Read";

/* Notification action button title for 'react with thumbs up.' */
"PUSH_MANAGER_REACT_WITH_THUMBS_UP" = "👍";

/* Notification action button title */
"PUSH_MANAGER_REPLY" = "Reply";

/* Title of alert shown when push tokens sync job succeeds. */
"PUSH_REGISTER_SUCCESS" = "Successfully re-registered for push notifications.";

/* Used in table section header and alert view title contexts */
"PUSH_REGISTER_TITLE" = "Push Notifications";

/* No comment provided by engineer. */
"QUESTIONMARK_PUNCTUATION" = "?";

/* Indicates the author of a quoted message. Embeds {{the author's name or phone number}}. */
"QUOTED_REPLY_AUTHOR_INDICATOR_FORMAT" = "Replying to %@";

/* message header label when someone else is quoting you */
"QUOTED_REPLY_AUTHOR_INDICATOR_YOU" = "Replying to You";

/* Footer label that appears below quoted messages when the quoted content was not derived locally. When the local user doesn't have a copy of the message being quoted, e.g. if it had since been deleted, we instead show the content specified by the sender. */
"QUOTED_REPLY_CONTENT_FROM_REMOTE_SOURCE" = "Original message not found.";

/* Toast alert text shown when tapping on a quoted message which we cannot scroll to because the local copy of the message was since deleted. */
"QUOTED_REPLY_ORIGINAL_MESSAGE_DELETED" = "Original message no longer available.";

/* Toast alert text shown when tapping on a quoted message which we cannot scroll to because the local copy of the message didn't exist when the quote was received. */
"QUOTED_REPLY_ORIGINAL_MESSAGE_REMOTELY_SOURCED" = "Original message not found.";

/* Indicates this message is a quoted reply to an attachment of unknown type. */
"QUOTED_REPLY_TYPE_ATTACHMENT" = "Attachment";

/* Indicates this message is a quoted reply to an audio file. */
"QUOTED_REPLY_TYPE_AUDIO" = "Audio";

/* Indicates this message is a quoted reply to animated GIF file. */
"QUOTED_REPLY_TYPE_GIF" = "GIF";

/* Indicates this message is a quoted reply to an image file. */
"QUOTED_REPLY_TYPE_IMAGE" = "Image";

/* Indicates this message is a quoted reply to a video file. */
"QUOTED_REPLY_TYPE_VIDEO" = "Video";

/* The header used to indicate All reactions to a given message. Embeds {{number of reactions}} */
"REACTION_DETAIL_ALL_FORMAT" = "All · %@";

/* notification body. Embeds {{reaction emoji}} */
"REACTION_INCOMING_NOTIFICATION_BODY_FORMAT" = "Reacted %@ to your message";

/* notification body. Embeds {{reaction emoji}} */
"REACTION_INCOMING_NOTIFICATION_TO_ALBUM_BODY_FORMAT" = "Reacted %@ to your album";

/* notification body. Embeds {{reaction emoji}} */
"REACTION_INCOMING_NOTIFICATION_TO_AUDIO_BODY_FORMAT" = "Reacted %@ to your audio";

/* notification body. Embeds {{reaction emoji}} */
"REACTION_INCOMING_NOTIFICATION_TO_CONTACT_SHARE_BODY_FORMAT" = "Reacted %@ to your contact share";

/* notification body. Embeds {{reaction emoji}} */
"REACTION_INCOMING_NOTIFICATION_TO_FILE_BODY_FORMAT" = "Reacted %@ to your file";

/* notification body. Embeds {{reaction emoji}} */
"REACTION_INCOMING_NOTIFICATION_TO_GIF_BODY_FORMAT" = "Reacted %@ to your GIF";

/* notification body. Embeds {{reaction emoji}} */
"REACTION_INCOMING_NOTIFICATION_TO_PHOTO_BODY_FORMAT" = "Reacted %@ to your photo";

/* notification body. Embeds {{reaction emoji}} */
"REACTION_INCOMING_NOTIFICATION_TO_STICKER_MESSAGE_BODY_FORMAT" = "Reacted %@ to your sticker";

/* notification body. Embeds {{reaction emoji}} and {{body text}} */
"REACTION_INCOMING_NOTIFICATION_TO_TEXT_MESSAGE_BODY_FORMAT" = "Reacted %@ to: \"%@\"";

/* notification body. Embeds {{reaction emoji}} */
"REACTION_INCOMING_NOTIFICATION_TO_VIDEO_BODY_FORMAT" = "Reacted %@ to your video";

/* notification body. Embeds {{reaction emoji}} */
"REACTION_INCOMING_NOTIFICATION_TO_VIEW_ONCE_MESSAGE_BODY_FORMAT" = "Reacted %@ to your view-once media";

/* notification body. Embeds {{reaction emoji}} */
"REACTION_INCOMING_NOTIFICATION_TO_VOICE_MESSAGE_BODY_FORMAT" = "Reacted %@ to your voice message";

/* Text describing the local user in the reaction details pane. */
"REACTIONS_DETAIL_YOU" = "You";

/* Pressing this button marks a thread as read */
"READ_ACTION" = "Read";

/* Error message indicating that a user can't be selected. */
"RECIPIENT_PICKER_ERROR_USER_CANNOT_BE_SELECTED" = "User can't be selected.";

/* Label for 'I forgot my PIN' link in the 2FA registration view. */
"REGISTER_2FA_FORGOT_PIN" = "I forgot my PIN.";

/* Alert title explaining what happens if you forget your 'two-factor auth pin'. */
"REGISTER_2FA_FORGOT_PIN_ALERT_TITLE" = "Need Help?";

/* Alert body for a forgotten SVR (V2) PIN */
"REGISTER_2FA_FORGOT_SVR_PIN_ALERT_MESSAGE" = "Your PIN is a 4+ digit code you created that can be numeric or alphanumeric. If you can’t remember your PIN, you’ll have to wait 7 days to re-register your account.";

/* Alert body for a forgotten SVR (V2) PIN when the user doesn't have reglock */
"REGISTER_2FA_FORGOT_SVR_PIN_WITHOUT_REGLOCK_ALERT_MESSAGE" = "Your PIN is a 4+ digit code you created that can be numeric or alphanumeric. If you can’t remember your PIN, you can create a new one. You can register and use your account but you’ll lose some saved settings like your profile information.";

/* Alert body for a forgotten V1 PIN */
"REGISTER_2FA_FORGOT_V1_PIN_ALERT_MESSAGE" = "Your PIN is a 4+ digit numeric code you created. If you can’t remember your PIN, you’ll have to wait 7 days to re-register your account.";

/* Alert message explaining what happens if you get your pin wrong and have multiple attempts remaining 'two-factor auth pin' with reglock disabled. */
"REGISTER_2FA_INVALID_PIN_ALERT_MESSAGE_PLURAL_FORMAT" = "You have %lu attempts remaining. If you run out of attempts, you can create a new PIN. You can register and use your account but you’ll lose some saved settings like your profile information.";

/* Alert message explaining what happens if you get your pin wrong and have multiple attempts remaining 'two-factor auth pin' with reglock enabled. */
"REGISTER_2FA_INVALID_PIN_ALERT_MESSAGE_REGLOCK_PLURAL_FORMAT" = "You have %lu attempts remaining. If you run out of attempts your account will be locked. After 7 days of inactivity, you can re-register without your PIN. Your account will be wiped and all content deleted.";

/* Alert message explaining what happens if you get your pin wrong and have one attempt remaining 'two-factor auth pin' with reglock enabled. */
"REGISTER_2FA_INVALID_PIN_ALERT_MESSAGE_REGLOCK_SINGLE" = "You have 1 attempt remaining. If you run out of attempts your account will be locked. After 7 days of inactivity, you can re-register without your PIN. Your account will be wiped and all content deleted.";

/* Alert message explaining what happens if you get your pin wrong and have one attempt remaining 'two-factor auth pin' with reglock disabled. */
"REGISTER_2FA_INVALID_PIN_ALERT_MESSAGE_SINGLE" = "You have 1 attempt remaining. If you run out of attempts, you can create a new PIN. You can register and use your account but you’ll lose some saved settings like your profile information.";

/* Alert title explaining what happens if you forget your 'two-factor auth pin'. */
"REGISTER_2FA_INVALID_PIN_ALERT_TITLE" = "Incorrect PIN";

/* Indicates the work we are doing while verifying the user's pin */
"REGISTER_2FA_PIN_PROGRESS" = "Verifying PIN…";

/* Label for 'submit' button in the 2FA registration view. */
"REGISTER_2FA_SUBMIT_BUTTON" = "Submit";

/* No comment provided by engineer. */
"REGISTER_CONTACTS_WELCOME" = "Welcome!";

/* No comment provided by engineer. */
"REGISTER_FAILED_TRY_AGAIN" = "Try Again";

/* action sheet body */
"REGISTER_RATE_LIMITING_BODY" = "You have tried too often. Please wait a minute before trying again.";

/* No comment provided by engineer. */
"REGISTER_RATE_LIMITING_ERROR" = "You have tried too often. Please wait a minute before trying again.";

/* Title of alert shown when push tokens sync job fails. */
"REGISTRATION_BODY" = "Failed to re-register for push notifications.";

/* Label for the country code field */
"REGISTRATION_DEFAULT_COUNTRY_NAME" = "Country Code";

/* Placeholder text for the phone number textfield */
"REGISTRATION_ENTERNUMBER_DEFAULT_TEXT" = "Enter Number";

/* No comment provided by engineer. */
"REGISTRATION_ERROR" = "Registration Error";

/* alert body during registration */
"REGISTRATION_ERROR_BLANK_VERIFICATION_CODE" = "We can't activate your account until you verify the code we sent you.";

/* No comment provided by engineer. */
"REGISTRATION_NON_VALID_NUMBER" = "This phone number format is not supported, please contact support.";

/* Label for the phone number textfield */
"REGISTRATION_PHONENUMBER_BUTTON" = "Phone Number";

/* No comment provided by engineer. */
"REGISTRATION_RESTRICTED_MESSAGE" = "You need to register before you can send a message.";

/* Alert view title */
"REGISTRATION_VERIFICATION_FAILED_TITLE" = "Verification Failed";

/* Error message indicating that registration failed due to a missing or incorrect verification code. */
"REGISTRATION_VERIFICATION_FAILED_WRONG_CODE_DESCRIPTION" = "The numbers you submitted don't match what we sent. Want to double check?";

/* Error message indicating that registration failed due to a missing or incorrect 2FA PIN. */
"REGISTRATION_VERIFICATION_FAILED_WRONG_PIN" = "Incorrect Registration Lock PIN.";

/* Message of alert indicating that users needs to enter a valid phone number to register. */
"REGISTRATION_VIEW_INVALID_PHONE_NUMBER_ALERT_MESSAGE" = "Please enter a valid phone number to register.";

/* Title of alert indicating that users needs to enter a valid phone number to register. */
"REGISTRATION_VIEW_INVALID_PHONE_NUMBER_ALERT_TITLE" = "Invalid Phone Number";

/* Message of alert indicating that users needs to enter a phone number to register. */
"REGISTRATION_VIEW_NO_PHONE_NUMBER_ALERT_MESSAGE" = "Please enter a phone number to register.";

/* Title of alert indicating that users needs to enter a phone number to register. */
"REGISTRATION_VIEW_NO_PHONE_NUMBER_ALERT_TITLE" = "No Phone Number";

/* notification action */
"REJECT_CALL_BUTTON_TITLE" = "Reject";

/* No comment provided by engineer. */
"RELAY_REGISTERED_ERROR_RECOVERY" = "The phone number you are trying to register has already been registered on another server, please unregister from there and try again.";

/* The title for the 'replace group admin' view. */
"REPLACE_ADMIN_VIEW_TITLE" = "Choose New Admin";

/* No comment provided by engineer. */
"REREGISTER_FOR_PUSH" = "Re-register for push notifications";

/* Body for research megaphone */
"RESEARCH_MEGAPHONE_BODY" = "To make Signal the best messaging app on the planet, we’d love to hear your feedback.";

/* Title for research megaphone */
"RESEARCH_MEGAPHONE_TITLE" = "Tell Signal what you think";

/* Text for the research modal footer */
"RESEARCH_MODAL_FOOTER" = "The survey is hosted by Surveygizmo at the secure domain surveys.signalusers.org";

/* Button text for declining the research modal */
"RESEARCH_MODAL_NO_THANKS" = "No thanks";

/* Text explaining why the user should take the survey */
"RESEARCH_MODAL_PLEA" = "<bold>We believe in privacy.</bold>\n\nSignal doesn’t track you or collect your data. To improve Signal for everyone, we rely on user feedback, <bold>and we’d love yours</bold>.\n\nWe’re running a survey to understand how you use Signal. Our survey doesn't collect any data that will identify you. If you’re interested in sharing additional feedback, you'll have the option to provide contact information.\n\nIf you have a few minutes and feedback to offer, we’d love to hear from you.";

/* Button text for taking the research survey */
"RESEARCH_MODAL_TAKE_SURVEY" = "Take the survey";

/* Title for the research megaphone modal */
"RESEARCH_MODAL_TITLE" = "Signal Research";

/* Generic text for button that retries whatever the last action was. */
"RETRY_BUTTON_TEXT" = "Retry";

/* button title to confirm adding a recipient to a group when their safety number has recently changed */
"SAFETY_NUMBER_CHANGED_CONFIRM_ADD_TO_GROUP_ACTION" = "Add to Group Anyway";

/* alert button text to confirm placing an outgoing call after the recipients Safety Number has changed. */
"SAFETY_NUMBER_CHANGED_CONFIRM_CALL_ACTION" = "Call Anyway";

/* button title to confirm sending to a recipient whose safety number recently changed */
"SAFETY_NUMBER_CHANGED_CONFIRM_SEND_ACTION" = "Send Anyway";

/* Message for the 'safety number confirmation' view */
"SAFETY_NUMBER_CONFIRMATION_MESSAGE" = "The following people may have reinstalled or changed devices. Verify your safety number with them to ensure privacy.";

/* Text explaining that the given contact previously had their safety number verified. */
"SAFETY_NUMBER_CONFIRMATION_PREVIOUSLY_VERIFIED" = "Previously Verified";

/* Title for the 'safety number confirmation' view */
"SAFETY_NUMBER_CONFIRMATION_TITLE" = "Safety Number Changes";

/* View safety number action for the 'safety number confirmation' view */
"SAFETY_NUMBER_CONFIRMATION_VIEW_ACTION" = "View";

/* Snippet to share {{safety number}} with a friend. sent e.g. via SMS */
"SAFETY_NUMBER_SHARE_FORMAT" = "Our Signal Safety Number:\n%@";

/* Action sheet heading */
"SAFETY_NUMBERS_ACTIONSHEET_TITLE" = "Your safety number with %@ has changed. You may wish to verify it.";

/* label presented once scanning (camera) view is visible. */
"SCAN_CODE_INSTRUCTIONS" = "Scan the QR Code on your contact's device.";

/* Title for the 'scan QR code' view. */
"SCAN_QR_CODE_VIEW_TITLE" = "Scan QR Code";

/* Indicates a delay of zero seconds, and that 'screen lock activity' will timeout immediately. */
"SCREEN_LOCK_ACTIVITY_TIMEOUT_NONE" = "Instant";

/* Indicates that an unknown error occurred while using Touch ID/Face ID/Phone Passcode. */
"SCREEN_LOCK_ENABLE_UNKNOWN_ERROR" = "Authentication could not be accessed.";

/* Indicates that Touch ID/Face ID/Phone Passcode authentication failed. */
"SCREEN_LOCK_ERROR_LOCAL_AUTHENTICATION_FAILED" = "Authentication failed.";

/* Indicates that Touch ID/Face ID/Phone Passcode is 'locked out' on this device due to authentication failures. */
"SCREEN_LOCK_ERROR_LOCAL_AUTHENTICATION_LOCKOUT" = "Too many failed authentication attempts. Please try again later.";

/* Indicates that Touch ID/Face ID/Phone Passcode are not available on this device. */
"SCREEN_LOCK_ERROR_LOCAL_AUTHENTICATION_NOT_AVAILABLE" = "You must enable a passcode in your iOS Settings in order to use Screen Lock.";

/* Indicates that Touch ID/Face ID/Phone Passcode is not configured on this device. */
"SCREEN_LOCK_ERROR_LOCAL_AUTHENTICATION_NOT_ENROLLED" = "You must enable a passcode in your iOS Settings in order to use Screen Lock.";

/* Indicates that Touch ID/Face ID/Phone Passcode passcode is not set. */
"SCREEN_LOCK_ERROR_LOCAL_AUTHENTICATION_PASSCODE_NOT_SET" = "You must enable a passcode in your iOS Settings in order to use Screen Lock.";

/* Description of how and why Signal iOS uses Touch ID/Face ID/Phone Passcode to unlock 'screen lock'. */
"SCREEN_LOCK_REASON_UNLOCK_SCREEN_LOCK" = "Authenticate to open Signal.";

/* Title for alert indicating that screen lock could not be unlocked. */
"SCREEN_LOCK_UNLOCK_FAILED" = "Authentication Failed";

/* Label for button on lock screen that lets users unlock Signal. */
"SCREEN_LOCK_UNLOCK_SIGNAL" = "Unlock Signal";

/* This is a contact's name. Replace the name for a more common name in your locale if this sounds too foreign. This should be a unique non-public figure's name. This will have a female profile photo. */
"SCREENSHOT_NAME_CONTACT_EIGHT" = "Tina Ukuku";

/* This is a contact's name. Please keep the nick name Ali and change the last name to a popular lastname in your language. This will have male profile photo. */
"SCREENSHOT_NAME_CONTACT_FIVE" = "Ali Smith";

/* This is a contact's name. Replace the name for a more common name in your locale if this sounds too foreign. This should be a unique non-public figure's name. This profile photo will be either male or female. Choose a unisex name if possible. */
"SCREENSHOT_NAME_CONTACT_FOUR" = "Artemis Cheng";

/* This is a contact's name. Replace the name for a more common name in your locale if this sounds too foreign. Include two last names if that is represented in your locale. This should be a unique non-public figure's name. This will have a female profile photo. */
"SCREENSHOT_NAME_CONTACT_NINE" = "Zeus Lehtonen";

/* This is a contact's name. A male leadership/presidential position + the sound a cat makes. This will have a cat profile photo. */
"SCREENSHOT_NAME_CONTACT_ONE" = "Chairman Meow";

/* This is a contact's name. Please keep a similar unisex first name (Kai) if this name isn't common and only post the last initial. This will have a female profile photo. */
"SCREENSHOT_NAME_CONTACT_SEVEN" = "Jordan B.";

/* This is a contact's name. Replace the name for a more common name in your locale if this sounds too foreign. This will have a male profile photo. */
"SCREENSHOT_NAME_CONTACT_SIX" = "Michael Kirk";

/* This is a contact's name. Replace the name for a more common name in your locale if this sounds too foreign. This should be a unique non-public figure's name. This will have a female profile photo. */
"SCREENSHOT_NAME_CONTACT_TEN" = "Maya Dorai";

/* This is a contact's name. Please keep a similar nickname for Nikola/Nikita/etc in your language and only post the last initial. This profile photo will be either male or female but mostly female. */
"SCREENSHOT_NAME_CONTACT_THREE" = "Nikki Romanov";

/* This is a contact's name. Replace the name for a more common name in your locale if this sounds too foreign. This should be a unique non-public figure's name. This profile photo will be either male or female. */
"SCREENSHOT_NAME_CONTACT_TWO" = "Myles Larson";

/* This is a group chat of family members. Please keep Kirk or replace with a common last name in your locale. Translate 'Family' */
"SCREENSHOT_NAME_GROUP_FIVE" = "Kirk Family";

/* Please include emoji. This is a group name/channel name for pictures of the sun in the sky. */
"SCREENSHOT_NAME_GROUP_FOUR" = "Sunsets 🌅";

/* This is for a group of people interested in discussing books they've read. */
"SCREENSHOT_NAME_GROUP_ONE" = "Book Club";

/* This is group chat name for members talking about cats. Please include the emoji. */
"SCREENSHOT_NAME_GROUP_SIX" = "Cat Chat 🐈 🐱";

/* Please include emoji. This is a group name for people who climb rocks/climb trees/hike mountains/outside mountaineering. */
"SCREENSHOT_NAME_GROUP_THREE" = "🧗🏽‍♀️ Rock Climbers";

/* This is for a group chat for people who want weather updates. */
"SCREENSHOT_NAME_GROUP_TWO" = "Weather Forecasts";

/* This appears in Signal > Settings. A female leadership/presidential/chairwoman position + female name Freyja or similar spelling. This will have a cat profile photo. */
"SCREENSHOT_NAME_LOCAL_PROFILE" = "Chairwoman Freya";

/* This is a message expressing support/happiness/awe/shock. */
"SCREENSHOT_THREAD_DIRECT_FIVE_MESSAGE_ONE" = "Congrats! I can't believe it!";

/* This is a message. */
"SCREENSHOT_THREAD_DIRECT_FIVE_MESSAGE_THREE" = "See you tomorrow?";

/* This is a message. Please include the emoji. */
"SCREENSHOT_THREAD_DIRECT_FIVE_MESSAGE_TWO" = "Thank you ☺️";

/* This is a message. */
"SCREENSHOT_THREAD_DIRECT_FOUR_MESSAGE_ONE" = "Your wisdom has saved me.";

/* This is a message. Include 'Thanks' + a similar phrase with the :) emoji. */
"SCREENSHOT_THREAD_DIRECT_FOUR_MESSAGE_TWO" = "Thanks! What a wonderful message to read :)";

/* This is a message. */
"SCREENSHOT_THREAD_DIRECT_ONE_MESSAGE_ONE" = "The rain is pouring down and I'm sitting here just listening to it.";

/* This is a message. */
"SCREENSHOT_THREAD_DIRECT_ONE_MESSAGE_TWO" = "That's what I did this morning too.";

/* This is a message before a call. */
"SCREENSHOT_THREAD_DIRECT_SEVEN_MESSAGE_ONE" = "Free for a call?";

/* This is a message. */
"SCREENSHOT_THREAD_DIRECT_SIX_MESSAGE_ONE" = "Yes!";

/* Replace crepes with similar item that you bake or cook i.e. bread, croissants, naan. */
"SCREENSHOT_THREAD_DIRECT_THREE_MESSAGE_ONE" = "We're making crepes tomorrow";

/* This is a message before an image of mountains + a lake. */
"SCREENSHOT_THREAD_DIRECT_TWO_MESSAGE_ONE" = "Hey check this out!";

/* This is a message. */
"SCREENSHOT_THREAD_DIRECT_TWO_MESSAGE_THREE" = "New Zealand!";

/* This is a message after an image of mountains + a lake. */
"SCREENSHOT_THREAD_DIRECT_TWO_MESSAGE_TWO" = "Whoa where are you!?";

/* This is a message in the group chat of family members. */
"SCREENSHOT_THREAD_GROUP_FIVE_MESSAGE_ONE" = "Today is ...";

/* This is a message in the group chat of family members. */
"SCREENSHOT_THREAD_GROUP_FIVE_MESSAGE_TWO" = "Happy birthday to you. Happy birthday to you!";

/* This is a message in the Sunsets group chat. */
"SCREENSHOT_THREAD_GROUP_FOUR_MESSAGE_ONE" = "It's too cloudy here.";

/* 1984 is the book title. The file extension is a text file. */
"SCREENSHOT_THREAD_GROUP_ONE_FILE_NAME" = "1984.txt";

/* This is for a message in the 'Book Club' group chat */
"SCREENSHOT_THREAD_GROUP_ONE_MESSAGE_ONE" = "Did you read this yet?";

/* This is a file name 'Instructions' for the cat chat group. */
"SCREENSHOT_THREAD_GROUP_SIX_FILE_NAME" = "Instructions.PDF";

/* This is a message in the cat chat group. */
"SCREENSHOT_THREAD_GROUP_SIX_MESSAGE_FIVE" = "This is the instruction manual.";

/* This is a message in the cat chat group. */
"SCREENSHOT_THREAD_GROUP_SIX_MESSAGE_FOUR" = "Pictures, please!";

/* This is a message after seeing a picture. */
"SCREENSHOT_THREAD_GROUP_SIX_MESSAGE_ONE" = "This is peaceful.";

/* This is a message in the cat chat group. */
"SCREENSHOT_THREAD_GROUP_SIX_MESSAGE_THREE" = "She’s walking a cat on a leash...";

/* This is a message. */
"SCREENSHOT_THREAD_GROUP_SIX_MESSAGE_TWO" = "🌅 Good Morning!";

/* This is a message in the 'Rock Climbers' group chat. Please translate to make sense for the translated group name. For example: Which way should we go? */
"SCREENSHOT_THREAD_GROUP_THREE_MESSAGE_ONE" = "Which route should we take?";

/* This is a message. Please include the emoji if possible. */
"SCREENSHOT_THREAD_GROUP_TWO_MESSAGE_ONE" = "See you all there 🤗";

/* This is a message sent with an attachment. */
"SCREENSHOT_THREAD_GROUP_TWO_MESSAGE_TWO" = "Raining all day";

/* An example name for a user we use in the screenshots. */
"SCREENSHOT_USERNAME_1" = "SCREENSHOT_USERNAME_1";

/* Placeholder text indicating the user can search for contacts by name, username, or phone number. */
"SEARCH_BY_NAME_OR_USERNAME_OR_NUMBER_PLACEHOLDER_TEXT" = "Name, username, or number";

/* Placeholder text indicating the user can search for contacts by name or phone number. */
"SEARCH_BYNAMEORNUMBER_PLACEHOLDER_TEXT" = "Search by name or number";

/* placeholder text in an empty search field */
"SEARCH_FIELD_PLACE_HOLDER_TEXT" = "Search";

/* section header for search results that match a contact who doesn't have an existing conversation */
"SEARCH_SECTION_CONTACTS" = "Other Contacts";

/* section header for search results that match existing conversations (either group or contact conversations) */
"SEARCH_SECTION_CONVERSATIONS" = "Chats";

/* section header for search results that match a message in a conversation */
"SEARCH_SECTION_MESSAGES" = "Messages";

/* alert title */
"SECONDARY_DEVICE_ERROR_FETCHING_LINKING_CODE" = "Unable to Fetch Linking Code";

/* Message for error alert indicating that a linked device must be upgraded before it can be linked. */
"SECONDARY_LINKING_ERROR_OBSOLETE_LINKED_DEVICE_MESSAGE" = "Update Signal on this device to link it with your phone.";

/* Title for error alert indicating that a linked device must be upgraded before it can be linked. */
"SECONDARY_LINKING_ERROR_OBSOLETE_LINKED_DEVICE_TITLE" = "Unsupported Version";

/* alert message for outdated linking device */
"SECONDARY_LINKING_ERROR_OLD_VERSION_MESSAGE" = "Your other device is running a legacy version of Signal that doesn't support scanning iPad QR codes. Please install the latest Signal release and try again.";

/* alert title for outdated linking device */
"SECONDARY_LINKING_ERROR_OLD_VERSION_TITLE" = "Update Scanning Device";

/* alert title */
"SECONDARY_LINKING_ERROR_WAITING_FOR_SCAN" = "Failed to Link Your Device";

/* header text when this device is being added as a secondary */
"SECONDARY_ONBOARDING_CHOOSE_DEVICE_NAME" = "Choose a name for this device";

/* label text */
"SECONDARY_ONBOARDING_CHOOSE_DEVICE_NAME_EXPLANATION" = "You'll see this name under \"Linked Devices.\"";

/* text field placeholder */
"SECONDARY_ONBOARDING_CHOOSE_DEVICE_NAME_PLACEHOLDER" = "Choose a name";

/* body text while displaying a QR code which, when scanned, will link this device. */
"SECONDARY_ONBOARDING_COMPLETE_LINKING_PROCESS" = "Finish Linking";

/* header text before the user can link this device */
"SECONDARY_ONBOARDING_GET_STARTED_BY_OPENING_PRIMARY" = "Launch Signal on your phone to link this iPad to your account";

/* Link explaining what to do when trying to link a device before having a primary device. */
"SECONDARY_ONBOARDING_GET_STARTED_DO_NOT_HAVE_PRIMARY" = "I don't have Signal on my phone…";

/* alert body */
"SECONDARY_ONBOARDING_INSTALL_PRIMARY_FIRST_BODY" = "Go to the App Store on your phone, install Signal, complete the registration process, and then you can link your iPad to the same account.";

/* alert title */
"SECONDARY_ONBOARDING_INSTALL_PRIMARY_FIRST_TITLE" = "Install Signal on Your Phone";

/* body text while displaying a QR code which, when scanned, will link this device. */
"SECONDARY_ONBOARDING_SCAN_CODE_BODY" = "Tap on your profile picture to open Signal Settings on your phone. Then \"Linked Devices\" and \"Link New Device\" to scan this code with your phone:";

/* Link text for page with troubleshooting info shown on the QR scanning screen */
"SECONDARY_ONBOARDING_SCAN_CODE_HELP_TEXT" = "Get help linking your iPad here";

/* header text while displaying a QR code which, when scanned, will link this device. */
"SECONDARY_ONBOARDING_SCAN_CODE_TITLE" = "Scan the QR Code with your phone";

/* header text before the user can transfer to this device */
"SECONDARY_TRANSFER_GET_STARTED_BY_OPENING_IPAD" = "Launch Signal on your old iPad to transfer your account";

/* No comment provided by engineer. */
"SECURE_SESSION_RESET" = "Secure session was reset.";

/* Table section header for conversations you haven't recently used. */
"SELECT_THREAD_TABLE_OTHER_CHATS_TITLE" = "Other Contacts";

/* Table section header for recently active conversations */
"SELECT_THREAD_TABLE_RECENT_CHATS_TITLE" = "Recent Chats";

/* No comment provided by engineer. */
"SEND_AGAIN_BUTTON" = "Send Again";

/* Label for the button to send a message */
"SEND_BUTTON_TITLE" = "Send";

/* notification body */
"SEND_FAILED_NOTIFICATION_BODY" = "Your message failed to send.";

/* Alert body after invite failed */
"SEND_INVITE_FAILURE" = "Sending invite failed, please try again later.";

/* Alert body after invite succeeded */
"SEND_INVITE_SUCCESS" = "You invited your friend to use Signal!";

/* alert action, confirming the user wants to exit the media flow and abandon any photos they've taken */
"SEND_MEDIA_CONFIRM_ABANDON_ALBUM" = "Discard Media";

/* alert action when the user decides not to cancel the media flow after all. */
"SEND_MEDIA_RETURN_TO_CAMERA" = "Return to Camera";

/* alert action when the user decides not to cancel the media flow after all. */
"SEND_MEDIA_RETURN_TO_MEDIA_LIBRARY" = "Return to Media Library";

/* No comment provided by engineer. */
"SEND_SMS_CONFIRM_TITLE" = "Invite a friend via insecure SMS?";

/* No comment provided by engineer. */
"SEND_SMS_INVITE_TITLE" = "Would you like to invite the following number to Signal: ";

/* Navbar title */
"SETTINGS_ABOUT" = "About";

/* Title for the 'add to block list' view. */
"SETTINGS_ADD_TO_BLOCK_LIST_TITLE" = "Block";

/* Label for the  'manual censorship circumvention' switch. */
"SETTINGS_ADVANCED_CENSORSHIP_CIRCUMVENTION" = "Censorship Circumvention";

/* Label for the 'manual censorship circumvention' country. Embeds {{the manual censorship circumvention country}}. */
"SETTINGS_ADVANCED_CENSORSHIP_CIRCUMVENTION_COUNTRY_FORMAT" = "Location: %@";

/* Table footer for the 'censorship circumvention' section when censorship circumvention can be manually enabled. */
"SETTINGS_ADVANCED_CENSORSHIP_CIRCUMVENTION_FOOTER" = "If enabled, Signal will attempt to circumvent censorship. Do not enable this feature unless you are in a location where Signal is censored.";

/* Table footer for the 'censorship circumvention' section shown when censorship circumvention has been auto-enabled based on local phone number. */
"SETTINGS_ADVANCED_CENSORSHIP_CIRCUMVENTION_FOOTER_AUTO_ENABLED" = "Censorship circumvention has been activated based on your account's phone number.";

/* Table footer for the 'censorship circumvention' section shown when censorship circumvention has been manually disabled. */
"SETTINGS_ADVANCED_CENSORSHIP_CIRCUMVENTION_FOOTER_MANUALLY_DISABLED" = "You have manually disabled censorship circumvention.";

/* Table footer for the 'censorship circumvention' section shown when the app is not connected to the internet. */
"SETTINGS_ADVANCED_CENSORSHIP_CIRCUMVENTION_FOOTER_NO_CONNECTION" = "Censorship circumvention can only be activated when connected to the internet.";

/* Table footer for the 'censorship circumvention' section shown when the app is connected to the Signal service. */
"SETTINGS_ADVANCED_CENSORSHIP_CIRCUMVENTION_FOOTER_WEBSOCKET_CONNECTED" = "Censorship circumvention is not necessary; you are already connected to the Signal service.";

/* Table header for the 'censorship circumvention' section. */
"SETTINGS_ADVANCED_CENSORSHIP_CIRCUMVENTION_HEADER" = "Censorship Circumvention";

/* No comment provided by engineer. */
"SETTINGS_ADVANCED_DEBUGLOG" = "Enable Debug Log";

/* Label for the 'advanced pin settings' button. */
"SETTINGS_ADVANCED_PIN_SETTINGS" = "Advanced PIN Settings";

/* The title for the advanced pin settings. */
"SETTINGS_ADVANCED_PIN_TITLE" = "Advanced PIN Settings";

/* No comment provided by engineer. */
"SETTINGS_ADVANCED_PINS_DISABLE_PIN_ACTION" = "Disable PIN";

/* No comment provided by engineer. */
"SETTINGS_ADVANCED_PINS_ENABLE_PIN_ACTION" = "Enable PIN";

/* Table header for the 'pins' section. */
"SETTINGS_ADVANCED_PINS_HEADER" = "Signal PIN";

/* No comment provided by engineer. */
"SETTINGS_ADVANCED_SUBMIT_DEBUGLOG" = "Submit Debug Log";

/* No comment provided by engineer. */
"SETTINGS_ADVANCED_TITLE" = "Advanced";

/* table cell label */
"SETTINGS_ADVANCED_VIEW_ERROR_LOG" = "Error Logs";

/* The title for the theme section in the appearance settings. */
"SETTINGS_APPEARANCE_THEME_TITLE" = "Theme";

/* The title for the appearance settings. */
"SETTINGS_APPEARANCE_TITLE" = "Appearance";

/* Format string for the default 'Note' sound. Embeds the system {{sound name}}. */
"SETTINGS_AUDIO_DEFAULT_TONE_LABEL_FORMAT" = "%@ (default)";

/* Label for the backup view in app settings. */
"SETTINGS_BACKUP" = "Backup";

/* Label for 'backup now' button in the backup settings view. */
"SETTINGS_BACKUP_BACKUP_NOW" = "Backup Now";

/* Label for 'cancel backup' button in the backup settings view. */
"SETTINGS_BACKUP_CANCEL_BACKUP" = "Cancel Backup";

/* Label for switch in settings that controls whether or not backup is enabled. */
"SETTINGS_BACKUP_ENABLING_SWITCH" = "Backup Enabled";

/* Label for iCloud status row in the in the backup settings view. */
"SETTINGS_BACKUP_ICLOUD_STATUS" = "iCloud Status";

/* Indicates that the last backup restore failed. */
"SETTINGS_BACKUP_IMPORT_STATUS_FAILED" = "Backup Restore Failed";

/* Indicates that app is not restoring up. */
"SETTINGS_BACKUP_IMPORT_STATUS_IDLE" = "Backup Restore Idle";

/* Indicates that app is restoring up. */
"SETTINGS_BACKUP_IMPORT_STATUS_IN_PROGRESS" = "Backup Restore In Progress";

/* Indicates that the last backup restore succeeded. */
"SETTINGS_BACKUP_IMPORT_STATUS_SUCCEEDED" = "Backup Restore Succeeded";

/* Label for phase row in the in the backup settings view. */
"SETTINGS_BACKUP_PHASE" = "Phase";

/* Label for phase row in the in the backup settings view. */
"SETTINGS_BACKUP_PROGRESS" = "Progress";

/* Label for backup status row in the in the backup settings view. */
"SETTINGS_BACKUP_STATUS" = "Status";

/* Indicates that the last backup failed. */
"SETTINGS_BACKUP_STATUS_FAILED" = "Backup Failed";

/* Indicates that app is not backing up. */
"SETTINGS_BACKUP_STATUS_IDLE" = "Waiting";

/* Indicates that app is backing up. */
"SETTINGS_BACKUP_STATUS_IN_PROGRESS" = "Backing Up";

/* Indicates that the last backup succeeded. */
"SETTINGS_BACKUP_STATUS_SUCCEEDED" = "Backup Successful";

/* A label for the 'add phone number' button in the block list table. */
"SETTINGS_BLOCK_LIST_ADD_BUTTON" = "Add Blocked User";

/* An explanation of the 'blocked' setting */
"SETTINGS_BLOCK_LIST_FOOTER" = "List of contacts and groups you have blocked.";

/* A label that indicates the user has no Signal contacts. */
"SETTINGS_BLOCK_LIST_NO_CONTACTS" = "You have no contacts on Signal.";

/* A label that indicates the user's search has no matching results. */
"SETTINGS_BLOCK_LIST_NO_SEARCH_RESULTS" = "No Search Results";

/* Label for the block list section of the settings view */
"SETTINGS_BLOCK_LIST_TITLE" = "Blocked";

/* Table cell label */
"SETTINGS_CALLING_HIDES_IP_ADDRESS_PREFERENCE_TITLE" = "Always Relay Calls";

/* User settings section footer, a detailed explanation */
"SETTINGS_CALLING_HIDES_IP_ADDRESS_PREFERENCE_TITLE_DETAIL" = "Relay all calls through a Signal server to avoid revealing your IP address to your contact. Enabling will reduce call quality.";

/* No comment provided by engineer. */
"SETTINGS_CLEAR_HISTORY" = "Clear Chat History";

/* No comment provided by engineer. */
"SETTINGS_COPYRIGHT" = "Copyright Signal Messenger \n Licensed under the GPLv3";

/* No comment provided by engineer. */
"SETTINGS_DELETE_ACCOUNT_BUTTON" = "Delete Account";

/* Label for 'delete data' button. */
"SETTINGS_DELETE_DATA_BUTTON" = "Delete All Data";

/* Alert message before user confirms clearing history */
"SETTINGS_DELETE_HISTORYLOG_CONFIRMATION" = "Are you sure you want to delete all history (messages, attachments, calls, etc.)? This action cannot be reverted.";

/* Confirmation text for button which deletes all message, calling, attachments, etc. */
"SETTINGS_DELETE_HISTORYLOG_CONFIRMATION_BUTTON" = "Delete Everything";

/* Title for the 'donate to signal' link in settings. */
"SETTINGS_DONATE" = "Donate to Signal";

/* Title for support page in app settings. */
"SETTINGS_HELP" = "Help";

/* Section header */
"SETTINGS_HISTORYLOG_TITLE" = "Clear Chat History";

/* No comment provided by engineer. */
"SETTINGS_INFORMATION_HEADER" = "Information";

/* Settings table view cell label */
"SETTINGS_INVITE_TITLE" = "Invite Your Friends";

/* content of tweet when inviting via twitter - please do not translate URL */
"SETTINGS_INVITE_TWITTER_TEXT" = "You can reach me using @signalapp. Get it now: https://signal.org/download/";

/* Label for settings view that allows user to change the notification sound. */
"SETTINGS_ITEM_NOTIFICATION_SOUND" = "Message Sound";

/* table cell label */
"SETTINGS_LEGAL_TERMS_CELL" = "Terms & Privacy Policy";

/* Setting for enabling & disabling link previews. */
"SETTINGS_LINK_PREVIEWS" = "Generate Link Previews";

/* Footer for setting for enabling & disabling link previews. */
"SETTINGS_LINK_PREVIEWS_FOOTER" = "Retrieve link previews directly from websites for messages you send.";

/* Label for the 'messaging' privacy settings. */
"SETTINGS_MESSAGING" = "Messaging";

/* Title for settings activity */
"SETTINGS_NAV_BAR_TITLE" = "Settings";

/* When the local device discovers a contact has recently installed signal, the app can generates a message encouraging the local user to say hello. Turning this switch off disables that feature. */
"SETTINGS_NOTIFICATION_BADGE_COUNT_INCLUDES_MUTED_CONVERSATIONS" = "Count Muted Chats";

/* table section header */
"SETTINGS_NOTIFICATION_BADGE_COUNT_TITLE" = "Badge Count";

/* table section footer */
"SETTINGS_NOTIFICATION_CONTENT_DESCRIPTION" = "Call and Message notifications can appear while your phone is locked. You may wish to limit what is shown in these notifications.";

/* table section header */
"SETTINGS_NOTIFICATION_CONTENT_TITLE" = "Notification Content";

/* When the local device discovers a contact has recently installed signal, the app can generates a message encouraging the local user to say hello. Turning this switch off disables that feature. */
"SETTINGS_NOTIFICATION_EVENTS_CONTACT_JOINED_SIGNAL" = "Contact Joined Signal";

/* table section header */
"SETTINGS_NOTIFICATION_EVENTS_SECTION_TITLE" = "Events";

/* No comment provided by engineer. */
"SETTINGS_NOTIFICATIONS" = "Notifications";

/* Label for the 'phone number discoverability' setting. */
"SETTINGS_PHONE_NUMBER_DISCOVERABILITY" = "Find Me by Phone Number";

/* The title for the phone number discoverability settings. */
"SETTINGS_PHONE_NUMBER_DISCOVERABILITY_TITLE" = "Find Me by Phone Number";

/* Label for the 'phone number sharing' setting. */
"SETTINGS_PHONE_NUMBER_SHARING" = "See My Phone Number";

/* The title for the phone number sharing settings. */
"SETTINGS_PHONE_NUMBER_SHARING_TITLE" = "See My Phone Number";

/* The button text for the dialog asking user to confirm their PIN to disable reminders */
"SETTINGS_PIN_REMINDER_DISABLE_CONFIRMATION_ACTION" = "Turn Off Reminders";

/* The explanation for the dialog asking user to confirm their PIN to disable reminders */
"SETTINGS_PIN_REMINDER_DISABLE_CONFIRMATION_EXPLANATION" = "Make sure you memorize or securely store your PIN as it can’t be recovered. If you forget your PIN, you may lose data when re-registering your Signal account.";

/* The title for the dialog asking user to confirm their PIN to disable reminders */
"SETTINGS_PIN_REMINDER_DISABLE_CONFIRMATION_TITLE" = "Confirm your Signal PIN";

/* Footer for the 'pin reminder' section of the privacy settings when Signal PINs are available. */
"SETTINGS_PIN_REMINDER_FOOTER" = "Reminders help you remember your PIN since it can’t be recovered. You’ll be asked less frequently over time.";

/* Label for the 'pin reminder' switch of the privacy settings. */
"SETTINGS_PIN_REMINDER_SWITCH_LABEL" = "PIN Reminders";

/* Footer for the 'PINs' section of the privacy settings. */
"SETTINGS_PINS_FOOTER" = "PINs keep information stored with Signal encrypted so only you can access it. Your profile, settings, and contacts will restore when you reinstall Signal.";

/* Label for the 'pins' item of the privacy settings when the user does have a pin. */
"SETTINGS_PINS_ITEM" = "Change your PIN";

/* Label for the 'pins' item of the privacy settings when the user doesn't have a pin. */
"SETTINGS_PINS_ITEM_CREATE" = "Create a PIN";

/* Title for the 'PINs' section of the privacy settings. */
"SETTINGS_PINS_TITLE" = "SIGNAL PIN";

/* Settings table section footer. */
"SETTINGS_PRIVACY_CALLKIT_SYSTEM_CALL_LOG_PREFERENCE_DESCRIPTION" = "Show calls in the \"Recents\" list in the iOS Phone app.";

/* Short table cell label */
"SETTINGS_PRIVACY_CALLKIT_SYSTEM_CALL_LOG_PREFERENCE_TITLE" = "Show Calls in Recents";

/* Settings table view cell label */
"SETTINGS_PRIVACY_TITLE" = "Privacy";

/* Label for the 'read receipts' setting. */
"SETTINGS_READ_RECEIPT" = "Read Receipts";

/* An explanation of the 'read receipts' setting. */
"SETTINGS_READ_RECEIPTS_SECTION_FOOTER" = "See and share when messages have been read. This setting is optional and applies to all chats.";

/* Action to turn off registration lock */
"SETTINGS_REGISTRATION_LOCK_TURN_OFF" = "Turn Off";

/* Title for the alert confirming that the user wants to turn off registration lock. */
"SETTINGS_REGISTRATION_LOCK_TURN_OFF_TITLE" = "Turn Off Registration Lock?";

/* Action to turn on registration lock */
"SETTINGS_REGISTRATION_LOCK_TURN_ON" = "Turn On";

/* Body for the alert confirming that the user wants to turn on registration lock. */
"SETTINGS_REGISTRATION_LOCK_TURN_ON_MESSAGE" = "If you forget your Signal PIN when registering with Signal again, you’ll be locked out of your account for 7 days.";

/* Title for the alert confirming that the user wants to turn on registration lock. */
"SETTINGS_REGISTRATION_LOCK_TURN_ON_TITLE" = "Turn On Registration Lock?";

/* Label for re-link button. */
"SETTINGS_RELINK_BUTTON" = "Re-link";

/* Label for re-registration button. */
"SETTINGS_REREGISTER_BUTTON" = "Re-register";

/* Label for the 'screen lock activity timeout' setting of the privacy settings. */
"SETTINGS_SCREEN_LOCK_ACTIVITY_TIMEOUT" = "Screen Lock Timeout";

/* Footer for the 'screen lock' section of the privacy settings. */
"SETTINGS_SCREEN_LOCK_SECTION_FOOTER" = "Unlock Signal's screen using Touch ID, Face ID, or your iOS device passcode. You can still answer incoming calls and receive call and message notifications while Screen Lock is enabled. Signal's notification settings allow you to customize the information that is displayed.";

/* Title for the 'screen lock' section of the privacy settings. */
"SETTINGS_SCREEN_LOCK_SECTION_TITLE" = "Screen Lock";

/* Label for the 'enable screen lock' switch of the privacy settings. */
"SETTINGS_SCREEN_LOCK_SWITCH_LABEL" = "Screen Lock";

/* No comment provided by engineer. */
"SETTINGS_SCREEN_SECURITY" = "Enable Screen Security";

/* No comment provided by engineer. */
"SETTINGS_SCREEN_SECURITY_DETAIL" = "Prevent Signal previews from appearing in the app switcher.";

/* Header Label for the sounds section of settings views. */
"SETTINGS_SECTION_SOUNDS" = "Sounds";

/* settings topic header for table section */
"SETTINGS_SECTION_TITLE_CALLING" = "Calling";

/* Section header */
"SETTINGS_SECURITY_TITLE" = "Screen Security";

/* Label for the 'enable registration lock' switch of the privacy settings. */
"SETTINGS_TWO_FACTOR_AUTH_SWITCH_LABEL" = "Registration Lock";

/* Footer for the 'two factor auth' section of the privacy settings when Signal PINs are available. */
"SETTINGS_TWO_FACTOR_PINS_AUTH_FOOTER" = "For extra security, turn on registration lock, which will require your Signal PIN to register your phone number with Signal again.";

/* Label for the 'typing indicators' setting. */
"SETTINGS_TYPING_INDICATORS" = "Typing Indicators";

/* An explanation of the 'typing indicators' setting. */
"SETTINGS_TYPING_INDICATORS_FOOTER" = "See and share when messages are being typed. This setting is optional and applies to all chats.";

/* table section label */
"SETTINGS_UNIDENTIFIED_DELIVERY_SECTION_TITLE" = "Sealed Sender";

/* switch label */
"SETTINGS_UNIDENTIFIED_DELIVERY_SHOW_INDICATORS" = "Display Indicators";

/* table section footer */
"SETTINGS_UNIDENTIFIED_DELIVERY_SHOW_INDICATORS_FOOTER" = "Show a status icon when you select \"More Info\" on messages that were delivered using sealed sender.";

/* switch label */
"SETTINGS_UNIDENTIFIED_DELIVERY_UNRESTRICTED_ACCESS" = "Allow from Anyone";

/* table section footer */
"SETTINGS_UNIDENTIFIED_DELIVERY_UNRESTRICTED_ACCESS_FOOTER" = "Enable sealed sender for incoming messages from non-contacts and people with whom you have not shared your profile.";

/* No comment provided by engineer. */
"SETTINGS_VERSION" = "Version";

/* Label for the 'who can' privacy settings. */
"SETTINGS_WHO_CAN" = "Who can...";

/* action sheet item to open native mail app */
"SHARE_ACTION_MAIL" = "Mail";

/* action sheet item to open native messages app */
"SHARE_ACTION_MESSAGE" = "Message";

/* action sheet item */
"SHARE_ACTION_TWEET" = "Twitter";

/* alert body when sharing file failed because of untrusted/changed identity keys */
"SHARE_EXTENSION_FAILED_SENDING_BECAUSE_UNTRUSTED_IDENTITY_FORMAT" = "Your safety number with %@ has recently changed. You may wish to verify it in the main app before resending.";

/* Indicates that the share extension is still loading. */
"SHARE_EXTENSION_LOADING" = "Loading…";

/* Message indicating that the share extension cannot be used until the user has registered in the main app. */
"SHARE_EXTENSION_NOT_REGISTERED_MESSAGE" = "Launch the Signal app to register.";

/* Title indicating that the share extension cannot be used until the user has registered in the main app. */
"SHARE_EXTENSION_NOT_REGISTERED_TITLE" = "Not Registered";

/* Message indicating that the share extension cannot be used until the main app has been launched at least once. */
"SHARE_EXTENSION_NOT_YET_MIGRATED_MESSAGE" = "Launch the Signal app to update or register.";

/* Title indicating that the share extension cannot be used until the main app has been launched at least once. */
"SHARE_EXTENSION_NOT_YET_MIGRATED_TITLE" = "Not Ready";

/* Alert title */
"SHARE_EXTENSION_SENDING_FAILURE_TITLE" = "Unable to Send Attachment";

/* Alert title */
"SHARE_EXTENSION_SENDING_IN_PROGRESS_TITLE" = "Uploading…";

/* Shown when trying to share content to a Signal user for the share extension. Followed by failure details. */
"SHARE_EXTENSION_UNABLE_TO_BUILD_ATTACHMENT_ALERT_TITLE" = "Unable to Prepare Attachment";

/* Title for the 'share extension' view. */
"SHARE_EXTENSION_VIEW_TITLE" = "Share to Signal";

/* Action sheet item */
"SHOW_SAFETY_NUMBER_ACTION" = "Show Safety Number";

/* notification action */
"SHOW_THREAD_BUTTON_TITLE" = "Show Chat";

/* body sent to contacts when inviting to Install Signal */
"SMS_INVITE_BODY" = "I'm inviting you to install Signal! Here is the link:";

/* Label for the 'no sound' option that allows users to disable sounds for notifications, etc. */
"SOUNDS_NONE" = "None";

/* Footer for 'groups v2 and mentions' splash screen */
"SPLASH_MEGAPHONE_GROUPS_V2_MENTIONS_NAMES_SPLASH_FOOTER" = "Existing groups will automatically get these updates in a future update.";

/* Instructions for 'groups v2 and mentions' splash screen */
"SPLASH_MEGAPHONE_GROUPS_V2_MENTIONS_NAMES_SPLASH_INSTRUCTIONS" = "New Group";

/* Joiner symbol in the instructions for 'groups v2 and mentions' splash screen */
"SPLASH_MEGAPHONE_GROUPS_V2_MENTIONS_NAMES_SPLASH_INSTRUCTIONS_JOINER" = "+";

/* Header for 'groups v2 and mentions' splash screen */
"SPLASH_MEGAPHONE_GROUPS_V2_MENTIONS_NAMES_SPLASH_TITLE" = "New Groups are here!";

/* Body text for 'groups v2 and mentions' splash screen */
"SPLASH_MEGAPHONE_GROUPS_V2_MENTIONS_SPLASH_BODY" = "New Group features include @mentions, admins, and more. Try it out by tapping:";

/* Preview text shown in notifications and conversation list for sticker messages. */
"STICKER_MESSAGE_PREVIEW" = "Sticker Message";

/* Tooltip indicating that a sticker pack was installed. */
"STICKER_PACK_INSTALLED_TOOLTIP" = "Sticker pack installed";

/* Label for a sticker that failed to download. */
"STICKERS_FAILED_DOWNLOAD" = "Sticker";

/* Label for the 'install sticker pack' button. */
"STICKERS_INSTALL_BUTTON" = "Install";

/* Title for the 'available built-in stickers' section of the 'manage stickers' view. */
"STICKERS_MANAGE_VIEW_AVAILABLE_BUILT_IN_PACKS_SECTION_TITLE" = "Signal Artist Series";

/* Title for the 'available known stickers' section of the 'manage stickers' view. */
"STICKERS_MANAGE_VIEW_AVAILABLE_KNOWN_PACKS_SECTION_TITLE" = "Stickers You Received";

/* Label indicating that one or more known sticker packs failed to load. */
"STICKERS_MANAGE_VIEW_FAILED_KNOWN_PACKS" = "Some sticker packs failed to load";

/* Title for the 'installed stickers' section of the 'manage stickers' view. */
"STICKERS_MANAGE_VIEW_INSTALLED_PACKS_SECTION_TITLE" = "Installed Stickers";

/* Label indicating that one or more known sticker packs is loading. */
"STICKERS_MANAGE_VIEW_LOADING_KNOWN_PACKS" = "Loading…";

/* Label indicating that the user has no installed sticker packs. */
"STICKERS_MANAGE_VIEW_NO_INSTALLED_PACKS" = "No stickers installed";

/* Label indicating that the user has no known sticker packs. */
"STICKERS_MANAGE_VIEW_NO_KNOWN_PACKS" = "Stickers from incoming messages will appear here";

/* Title for the 'manage stickers' view. */
"STICKERS_MANAGE_VIEW_TITLE" = "Stickers";

/* Default title for sticker packs. */
"STICKERS_PACK_DEFAULT_TITLE" = "Sticker Pack";

/* Title of the 'share sticker pack' view. */
"STICKERS_PACK_SHARE_VIEW_TITLE" = "Share Sticker Pack";

/* The default title for the 'sticker pack' view. */
"STICKERS_PACK_VIEW_DEFAULT_TITLE" = "Sticker Pack";

/* Label indicating that the sticker pack failed to load. */
"STICKERS_PACK_VIEW_FAILED_TO_LOAD" = "Sticker Pack failed to load";

/* Label for the 'uninstall sticker pack' button. */
"STICKERS_UNINSTALL_BUTTON" = "Uninstall";

/* Alert body after verifying privacy with {{other user's name}} */
"SUCCESSFUL_VERIFICATION_DESCRIPTION" = "Your safety number with %@ matches. You can mark this contact as verified.";

/* No comment provided by engineer. */
"SUCCESSFUL_VERIFICATION_TITLE" = "Safety Number Matches!";

/* Header of support description field */
"SUPPORT_CONTACT_US_HEADER" = "Contact Us";

/* Placeholder string for support description */
"SUPPORT_DESCRIPTION_PLACEHOLDER" = "Tell us what's going on";

/* Message for alert dialog presented when a support email failed to send */
"SUPPORT_EMAIL_ERROR_ALERT_DESCRIPTION" = "Please email your support request to support@signal.org";

/* Localized subject for support request emails */
"SUPPORT_EMAIL_SUBJECT" = "Signal iOS Support Request";

/* Header for emoji mood selection */
"SUPPORT_EMOJI_PROMPT" = "How do you feel? (Optional)";

/* Label in support request informing user about Signal FAQ */
"SUPPORT_FAQ_PROMPT" = "Have you read our FAQ yet?";

/* Label describing support switch to attach debug logs */
"SUPPORT_INCLUDE_DEBUG_LOG" = "Include debug log";

/* A string in the navigation bar indicating that the support request is uploading logs */
"SUPPORT_LOG_UPLOAD_IN_PROGRESS" = "Loading";

/* Label for 'off' state of a switch control. */
"SWITCH_OFF" = "Off";

/* Label for 'on' state of a switch control. */
"SWITCH_ON" = "On";

/* Label for button to verify a user's safety number. */
"SYSTEM_MESSAGE_ACTION_VERIFY_SAFETY_NUMBER" = "Verify";

/* text indicating the message was remotely deleted */
"THIS_MESSAGE_WAS_DELETED" = "This message was deleted.";

/* A string indicating two mutual groups the user shares with this contact and that there are more unlisted. Embeds {{mutual group name}} */
"THREAD_DETAILS_MORE_MUTUAL_GROUP" = "Member of %@, %@, and %lu additional groups";

/* Subtitle appearing at the top of the users 'note to self' conversation */
"THREAD_DETAILS_NOTE_TO_SELF_EXPLANATION" = "You can add notes for yourself in this chat. If your account has any linked devices, new notes will be synced.";

/* A string indicating a mutual group the user shares with this contact. Embeds {{mutual group name}} */
"THREAD_DETAILS_ONE_MUTUAL_GROUP" = "Member of %@";

/* A string indicating three mutual groups the user shares with this contact. Embeds {{mutual group name}} */
"THREAD_DETAILS_THREE_MUTUAL_GROUP" = "Member of %@, %@, and %@";

/* A string indicating two mutual groups the user shares with this contact. Embeds {{mutual group name}} */
"THREAD_DETAILS_TWO_MUTUAL_GROUP" = "Member of %@ and %@";

/* {{number of days}} embedded in strings, e.g. 'Alice updated disappearing messages expiration to {{5 days}}'. See other *_TIME_AMOUNT strings */
"TIME_AMOUNT_DAYS" = "%@ days";

/* Label text below navbar button, embeds {{number of days}}. Must be very short, like 1 or 2 characters, The space is intentionally omitted between the text and the embedded duration so that we get, e.g. '5d' not '5 d'. See other *_TIME_AMOUNT strings */
"TIME_AMOUNT_DAYS_SHORT_FORMAT" = "%@d";

/* {{number of hours}} embedded in strings, e.g. 'Alice updated disappearing messages expiration to {{5 hours}}'. See other *_TIME_AMOUNT strings */
"TIME_AMOUNT_HOURS" = "%@ hours";

/* Label text below navbar button, embeds {{number of hours}}. Must be very short, like 1 or 2 characters, The space is intentionally omitted between the text and the embedded duration so that we get, e.g. '5h' not '5 h'. See other *_TIME_AMOUNT strings */
"TIME_AMOUNT_HOURS_SHORT_FORMAT" = "%@h";

/* {{number of minutes}} embedded in strings, e.g. 'Alice updated disappearing messages expiration to {{5 minutes}}'. See other *_TIME_AMOUNT strings */
"TIME_AMOUNT_MINUTES" = "%@ minutes";

/* Label text below navbar button, embeds {{number of minutes}}. Must be very short, like 1 or 2 characters, The space is intentionally omitted between the text and the embedded duration so that we get, e.g. '5m' not '5 m'. See other *_TIME_AMOUNT strings */
"TIME_AMOUNT_MINUTES_SHORT_FORMAT" = "%@m";

/* {{number of seconds}} embedded in strings, e.g. 'Alice updated disappearing messages expiration to {{5 seconds}}'. See other *_TIME_AMOUNT strings */
"TIME_AMOUNT_SECONDS" = "%@ seconds";

/* Label text below navbar button, embeds {{number of seconds}}. Must be very short, like 1 or 2 characters, The space is intentionally omitted between the text and the embedded duration so that we get, e.g. '5s' not '5 s'. See other *_TIME_AMOUNT strings */
"TIME_AMOUNT_SECONDS_SHORT_FORMAT" = "%@s";

/* {{1 day}} embedded in strings, e.g. 'Alice updated disappearing messages expiration to {{1 day}}'. See other *_TIME_AMOUNT strings */
"TIME_AMOUNT_SINGLE_DAY" = "%@ day";

/* {{1 hour}} embedded in strings, e.g. 'Alice updated disappearing messages expiration to {{1 hour}}'. See other *_TIME_AMOUNT strings */
"TIME_AMOUNT_SINGLE_HOUR" = "%@ hour";

/* {{1 minute}} embedded in strings, e.g. 'Alice updated disappearing messages expiration to {{1 minute}}'. See other *_TIME_AMOUNT strings */
"TIME_AMOUNT_SINGLE_MINUTE" = "%@ minute";

/* {{1 second}} embedded in strings, e.g. 'Alice updated disappearing messages expiration to {{1 second}}'. See other *_TIME_AMOUNT strings */
"TIME_AMOUNT_SINGLE_SECOND" = "%@ second";

/* {{1 week}} embedded in strings, e.g. 'Alice updated disappearing messages expiration to {{1 week}}'. See other *_TIME_AMOUNT strings */
"TIME_AMOUNT_SINGLE_WEEK" = "%@ week";

/* {{1 year}} embedded in strings, e.g. 'Alice updated disappearing messages expiration to {{1 year}}'. See other *_TIME_AMOUNT strings */
"TIME_AMOUNT_SINGLE_YEAR" = "%@ year";

/* {{number of weeks}}, embedded in strings, e.g. 'Alice updated disappearing messages expiration to {{5 weeks}}'. See other *_TIME_AMOUNT strings */
"TIME_AMOUNT_WEEKS" = "%@ weeks";

/* Label text below navbar button, embeds {{number of weeks}}. Must be very short, like 1 or 2 characters, The space is intentionally omitted between the text and the embedded duration so that we get, e.g. '5w' not '5 w'. See other *_TIME_AMOUNT strings */
"TIME_AMOUNT_WEEKS_SHORT_FORMAT" = "%@w";

/* {{N years}} embedded in strings, e.g. 'Alice updated disappearing messages expiration to {{5 years}}'. Embeds: {{ the number of years }}.  See other *_TIME_AMOUNT strings */
"TIME_AMOUNT_YEARS_FORMAT" = "%@ years";

/* Indicates that a duration of time is zero seconds. See other *_TIME_AMOUNT strings */
"TIME_AMOUNT_ZERO_SECONDS" = "0 seconds";

/* Label for the cancel button in an alert or action sheet. */
"TXT_CANCEL_TITLE" = "Cancel";

/* Label for the delete button in an alert or action sheet. */
"TXT_DELETE_TITLE" = "Delete";

/* Label for the unarchive button for conversations list view */
"UNARCHIVE_ACTION" = "Unarchive";

/* Message shown in conversation view that offers to block an unknown user. */
"UNKNOWN_CONTACT_BLOCK_OFFER" = "User not in your contacts. Would you like to block this user?";

/* Displayed if for some reason we can't determine a contacts phone number *or* name */
"UNKNOWN_CONTACT_NAME" = "Unknown Contact";

/* Label for unknown countries. */
"UNKNOWN_COUNTRY_NAME" = "Unknown Country";

/* Info message recorded in conversation history when local user receives an unknown message from a linked device and needs to upgrade. */
"UNKNOWN_PROTOCOL_VERSION_NEED_TO_UPGRADE_FROM_LINKED_DEVICE" = "One of your devices sent a message that can't be processed or displayed here because it uses a new Signal feature.";

/* Info message recorded in conversation history when local user receives an unknown message and needs to upgrade. Embeds {{user's name or phone number}}. */
"UNKNOWN_PROTOCOL_VERSION_NEED_TO_UPGRADE_WITH_NAME_FORMAT" = "%@ sent you a message that can't be processed or displayed because it uses a new Signal feature.";

/* Info message recorded in conversation history when local user receives an unknown message and needs to upgrade. */
"UNKNOWN_PROTOCOL_VERSION_NEED_TO_UPGRADE_WITHOUT_NAME" = "You received a message that can't be processed or displayed because it uses a new Signal feature.";

/* Label for button that lets users upgrade the app. */
"UNKNOWN_PROTOCOL_VERSION_UPGRADE_BUTTON" = "Update Signal Now";

/* Info message recorded in conversation history when local user has received an unknown unknown message from a linked device and has upgraded. */
"UNKNOWN_PROTOCOL_VERSION_UPGRADE_COMPLETE_FROM_LINKED_DEVICE" = "Updated to the latest version of Signal. You can now receive this message type on your device.";

/* Info message recorded in conversation history when local user has received an unknown message and has upgraded. Embeds {{user's name or phone number}}. */
"UNKNOWN_PROTOCOL_VERSION_UPGRADE_COMPLETE_WITH_NAME_FORMAT" = "You can ask %@ to re-send this message now that you are using an up-to-date version of Signal.";

/* Info message recorded in conversation history when local user has received an unknown message and has upgraded. */
"UNKNOWN_PROTOCOL_VERSION_UPGRADE_COMPLETE_WITHOUT_NAME" = "You can ask the sender to re-send this message now that you are using an up-to-date version of Signal.";

/* Label indicating an unknown user. */
"UNKNOWN_USER" = "Unknown";

/* Info Message when an unknown user disabled disappearing messages. */
"UNKNOWN_USER_DISABLED_DISAPPEARING_MESSAGES_CONFIGURATION" = "Disappearing messages were disabled.";

/* Info Message when an unknown user enabled disappearing messages. Embeds {{time amount}} before messages disappear. see the *_TIME_AMOUNT strings for context. */
"UNKNOWN_USER_UPDATED_DISAPPEARING_MESSAGES_CONFIGURATION" = "Disappearing message time was set to %@.";

/* Indicates an unknown or unrecognizable value. */
"UNKNOWN_VALUE" = "Unknown";

/* button title for unlinking a device */
"UNLINK_ACTION" = "Unlink";

/* Alert message to confirm unlinking a device */
"UNLINK_CONFIRMATION_ALERT_BODY" = "This device will no longer be able to send or receive messages if it is unlinked.";

/* Alert title for confirming device deletion */
"UNLINK_CONFIRMATION_ALERT_TITLE" = "Unlink \"%@\"?";

/* Label warning the user that they have been unlinked from their primary device. */
"UNLINKED_WARNING" = "Device no longer linked. Re-link Signal with your phone to continue messaging.";

/* Alert title when unlinking device fails */
"UNLINKING_FAILED_ALERT_TITLE" = "Signal was unable to unlink your device.";

/* Label text in device manager for a device with no name */
"UNNAMED_DEVICE" = "Unnamed Device";

/* Pressing this button upins a thread */
"UNPIN_ACTION" = "Unpin";

/* The title for unpinned conversation section on the conversation list */
"UNPINNED_SECTION_TITLE" = "Chats";

/* Pressing this button marks a thread as unread */
"UNREAD_ACTION" = "Unread";

/* No comment provided by engineer. */
"UNREGISTER_SIGNAL_FAIL" = "Failed to unregister from Signal.";

/* No comment provided by engineer. */
"UNSUPPORTED_ATTACHMENT" = "Received unsupported attachment type.";

/* No comment provided by engineer. */
"UNSUPPORTED_FEATURE_ERROR" = "Your device doesn't support this feature.";

/* Action sheet item */
"UPDATE_CONTACT_ACTION" = "Update Contact";

/* Error indicating that a group could not be updated. */
"UPDATE_GROUP_FAILED" = "Group could not be updated.";

/* Error indicating that a group could not be updated due to network connectivity problems. */
"UPDATE_GROUP_FAILED_DUE_TO_NETWORK" = "Group could not be updated. Check your internet connection and try again.";

/* Button to start a create pin flow from the one time splash screen that appears after upgrading */
"UPGRADE_EXPERIENCE_INTRODUCING_PINS_CREATE_BUTTON" = "Create your PIN";

/* Learn more action on the one time splash screen that appears after upgrading */
"UPGRADE_EXPERIENCE_INTRODUCING_PINS_LEARN_MORE" = "Learn More About PINs";

/* Body text for PINs splash screen */
"UPGRADE_EXPERIENCE_INTRODUCING_PINS_SETUP_DESCRIPTION" = "PINs keep information stored with Signal encrypted so only you can access it. Your profile, settings, and contacts will restore when you reinstall. You won’t need your PIN to open the app.";

/* Header for PINs splash screen */
"UPGRADE_EXPERIENCE_INTRODUCING_PINS_SETUP_TITLE" = "Introducing PINs";

/* Skip action on the one time splash screen that appears after upgrading */
"UPGRADE_EXPERIENCE_INTRODUCING_PINS_SKIP" = "Disable PIN";

/* Message for the alert indicating that user should upgrade iOS. */
"UPGRADE_IOS_ALERT_MESSAGE" = "Signal will soon require iOS 11 or later. Please upgrade in Settings app >> General >> Software Update.";

/* Title for the alert indicating that user should upgrade iOS. */
"UPGRADE_IOS_ALERT_TITLE" = "Upgrade iOS";

/* An explanation of how usernames work on the username view. */
"USERNAME_DESCRIPTION" = "Usernames on Signal are optional. If you choose to create a username other Signal users will be able to find you by this username and contact you without knowing your phone number.";

/* Label for the username field in the username view. */
"USERNAME_FIELD" = "Username";

/* An error indicating that the supplied username contains disallowed characters. */
"USERNAME_INVALID_CHARACTERS_ERROR" = "Usernames may only contain a-z, 0-9, and _";

/* A message indicating that username lookup failed. */
"USERNAME_LOOKUP_ERROR" = "An error occurred while looking up the username. Please try again later.";

/* A message indicating that the given username is not a registered signal account. Embeds {{username}} */
"USERNAME_NOT_FOUND_FORMAT" = "%@ is not a Signal user. Make sure you’ve entered the complete username.";

/* A message indicating that the given username was not registered with signal. */
"USERNAME_NOT_FOUND_TITLE" = "User Not Found";

/* The placeholder for the username text entry in the username view. */
"USERNAME_PLACEHOLDER" = "Enter a username";

/* A prefix appeneded to all usernames when displayed */
"USERNAME_PREFIX" = "@";

/* An error indicating that the supplied username cannot start with a number. */
"USERNAME_STARTS_WITH_NUMBER_ERROR" = "Usernames may not begin with a number.";

/* The title for the username view. */
"USERNAME_TITLE" = "Username";

/* An error indicating that the supplied username is too short. */
"USERNAME_TOO_SHORT_ERROR" = "Usernames must have at least 4 characters.";

/* An error indicating that the supplied username is in use by another user. Embeds {{requested username}}. */
"USERNAME_UNAVAIALBE_ERROR_FORMAT" = "%@ is taken.";

/* Error moessage shown when a username update fails. */
"USERNAME_VIEW_ERROR_UPDATE_FAILED" = "Username update failed.";

/* error label near a field */
"VALIDATION_ERROR_CANNOT_BE_BLANK" = "Device name cannot be blank";

/* error label near a field */
"VALIDATION_ERROR_TOO_LONG" = "Device name is too long";

/* Format for info message indicating that the verification state was unverified on this device. Embeds {{user's name or phone number}}. */
"VERIFICATION_STATE_CHANGE_FORMAT_NOT_VERIFIED_LOCAL" = "You marked %@ as not verified.";

/* Format for info message indicating that the verification state was unverified on another device. Embeds {{user's name or phone number}}. */
"VERIFICATION_STATE_CHANGE_FORMAT_NOT_VERIFIED_OTHER_DEVICE" = "You marked %@ as not verified on another device.";

/* Format for info message indicating that the verification state was verified on this device. Embeds {{user's name or phone number}}. */
"VERIFICATION_STATE_CHANGE_FORMAT_VERIFIED_LOCAL" = "You marked %@ as verified.";

/* Format for info message indicating that the verification state was verified on another device. Embeds {{user's name or phone number}}. */
"VERIFICATION_STATE_CHANGE_FORMAT_VERIFIED_OTHER_DEVICE" = "You marked %@ as verified on another device.";

/* Generic message indicating that verification state changed for a given user. */
"VERIFICATION_STATE_CHANGE_GENERIC" = "Verification state changed.";

/* Label for button or row which allows users to verify the safety number of another user. */
"VERIFY_PRIVACY" = "View Safety Number";

/* Label for button or row which allows users to verify the safety numbers of multiple users. */
"VERIFY_PRIVACY_MULTIPLE" = "Review Safety Numbers";

/* Accessibility label for placing a video call */
"VIDEO_CALL_LABEL" = "Video Call";

/* Toast alert text shown when tapping on a view-once message that has already been viewed. */
"VIEW_ONCE_ALREADY_VIEWED_TOAST" = "You already viewed this message.";

/* Tooltip highlighting the view once messages button. */
"VIEW_ONCE_MESSAGES_TOOLTIP" = "Tap here to make this message disappear after it is viewed.";

/* Toast alert text shown when tapping on a view-once message that you have sent. */
"VIEW_ONCE_OUTGOING_TOAST" = "Outgoing view-once media files are automatically removed after they are sent.";

/* Indicates how to cancel a voice message. */
"VOICE_MESSAGE_CANCEL_INSTRUCTIONS" = "Slide to Cancel";

/* Filename for voice messages. */
"VOICE_MESSAGE_FILE_NAME" = "Voice Message";

/* Message for the alert indicating the 'voice message' needs to be held to be held down to record. */
"VOICE_MESSAGE_TOO_SHORT_ALERT_MESSAGE" = "Tap and hold to record a voice message.";

/* Title for the alert indicating the 'voice message' needs to be held to be held down to record. */
"VOICE_MESSAGE_TOO_SHORT_ALERT_TITLE" = "Voice Message";

/* Activity indicator title, shown upon returning to the device manager, until you complete the provisioning process on desktop */
"WAITING_TO_COMPLETE_DEVICE_LINK_TEXT" = "Complete setup on Signal Desktop.";

/* text indicating the message was remotely deleted by you */
"YOU_DELETED_THIS_MESSAGE" = "You deleted this message.";

/* Info Message when you disabled disappearing messages. */
"YOU_DISABLED_DISAPPEARING_MESSAGES_CONFIGURATION" = "You disabled disappearing messages.";

/* alert body shown when trying to use features in the app before completing registration-related setup. */
"YOU_MUST_COMPLETE_ONBOARDING_BEFORE_PROCEEDING" = "You must complete setup before proceeding.";

/* Info Message when you update disappearing messages duration. Embeds a {{time amount}} before messages disappear. see the *_TIME_AMOUNT strings for context. */
"YOU_UPDATED_DISAPPEARING_MESSAGES_CONFIGURATION" = "You set disappearing message time to %@.";<|MERGE_RESOLUTION|>--- conflicted
+++ resolved
@@ -1504,7 +1504,9 @@
 /* Message indicating that the access to the group's members was changed. Embeds {{new access level}}. */
 "GROUP_ACCESS_MEMBERS_UPDATED_FORMAT" = "Group membership can be changed by “%@“.";
 
-<<<<<<< HEAD
+/* Message indicating that a feature can only be used by group admins. */
+"GROUP_ADMIN_ONLY_WARNING" = "Only admins can change this option.";
+
 /* Button to join an ongoing group call */
 "GROUP_CALL_JOIN_BUTTON" = "Join Call";
 
@@ -1528,10 +1530,6 @@
 
 /* Text explaining that there are two people in the group call. Embeds {member name} */
 "GROUP_CALL_TWO_PEOPLE_HERE_FORMAT" = "%@ and %@ are in this call";
-=======
-/* Message indicating that a feature can only be used by group admins. */
-"GROUP_ADMIN_ONLY_WARNING" = "Only admins can change this option.";
->>>>>>> 2cf97ed4
 
 /* Message indicating that group was created by the local user. */
 "GROUP_CREATED_BY_LOCAL_USER" = "You created the group.";
