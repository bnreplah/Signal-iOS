--- conflicted
+++ resolved
@@ -66,15 +66,11 @@
         databaseStorage.add(databaseStorageObserver: self)
     }
 
-<<<<<<< HEAD
-    // MARK: -
-=======
     override public var canBecomeFirstResponder: Bool {
         return true
     }
 
-    // MARK: - DB
->>>>>>> b29a7f44
+    // MARK: -
 
     private func refreshContent() {
         AssertIsOnMainThread()
