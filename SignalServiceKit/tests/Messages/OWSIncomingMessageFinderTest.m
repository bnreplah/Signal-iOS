--- conflicted
+++ resolved
@@ -60,15 +60,10 @@
                                                                                       messageSticker:nil
                                                                                      serverTimestamp:nil
                                                                                      wasReceivedByUD:NO
-<<<<<<< HEAD
-                                                                 perMessageExpirationDurationSeconds:0];
+                                                                                   isViewOnceMessage:NO];
     [self writeWithBlock:^(SDSAnyWriteTransaction *transaction) {
         [incomingMessage anyInsertWithTransaction:transaction];
     }];
-=======
-                                                                                   isViewOnceMessage:NO];
-    [incomingMessage save];
->>>>>>> 77207363
 }
 
 - (void)testExistingMessages
